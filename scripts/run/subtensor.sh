#!/usr/bin/env bash

#
# Helper functions
#

function run_command() {
  F_NETWORK=$1
  F_NODE_TYPE=$2
  F_BIN_PATH=$3

  # Different command options by network and node type
  MAINNET_BOOTNODE='--bootnodes /dns/bootnode.finney.chain.opentensor.ai/tcp/30333/ws/p2p/12D3KooWRwbMb85RWnT8DSXSYMWQtuDwh4LJzndoRrTDotTR5gDC'
  TESTNET_BOOTNODE='--bootnodes /dns/bootnode.test.finney.opentensor.ai/tcp/30333/ws/p2p/12D3KooWPM4mLcKJGtyVtkggqdG84zWrd7Rij6PGQDoijh1X86Vr'
  NODE_TYPE_ARCHIVE='--pruning=archive'
  NODE_TYPE_LITE='--sync warp'

  # Options by the type of node we offer
  MAINNET_ARCHIVE_OPTIONS="$MAINNET_BOOTNODE $NODE_TYPE_ARCHIVE"
  MAINNET_LITE_OPTIONS="$MAINNET_BOOTNODE $NODE_TYPE_LITE"
  TESTNET_ARCHIVE_OPTIONS="$TESTNET_BOOTNODE $NODE_TYPE_ARCHIVE"
  TESTNET_LITE_OPTIONS="$TESTNET_BOOTNODE $NODE_TYPE_LITE"

  # Checking options to use
  if [[ "$F_NETWORK" == "mainnet" ]] && [[ "$F_NODE_TYPE" == "archive" ]]; then
    SPECIFIC_OPTIONS=$MAINNET_ARCHIVE_OPTIONS
  elif [[ "$F_NETWORK" == "mainnet" ]] && [[ "$F_NODE_TYPE" == "lite" ]]; then
    SPECIFIC_OPTIONS=$MAINNET_LITE_OPTIONS
  elif [[ "$F_NETWORK" == "testnet" ]] && [[ "$F_NODE_TYPE" == "archive" ]]; then
    SPECIFIC_OPTIONS=$TESTNET_ARCHIVE_OPTIONS
  elif [[ "$F_NETWORK" == "testnet" ]] && [[ "$F_NODE_TYPE" == "lite" ]]; then
    SPECIFIC_OPTIONS=$TESTNET_LITE_OPTIONS
  fi

  if [ ! -f $F_BIN_PATH ]; then
    echo "Binary '$F_BIN_PATH' does not exist. You can use -p or --bin-path to specify a different location."
    echo "Please ensure you have compiled the binary first."
    exit 1
  fi

  # Command to run subtensor
  $F_BIN_PATH \
    --base-path /tmp/blockchain \
<<<<<<< HEAD
    --chain ./raw_spec_finney.json \
=======
    --chain ./raw_spec.json \
>>>>>>> f62d8240
    --rpc-external --rpc-cors all \
    --no-mdns \
    --rpc-max-connections 10000 --in-peers 500 --out-peers 500 \
    $SPECIFIC_OPTIONS
}

# Default values
EXEC_TYPE="docker"
NETWORK="mainnet"
NODE_TYPE="lite"
BUILD=""
BIN_PATH="./target/production/node-subtensor"

# Getting arguments from user
while [[ $# -gt 0 ]]; do
  case $1 in
  -h | --help)
    help
    exit 0
    ;;
  -e | --execution)
    EXEC_TYPE="$2"
    shift # past argument
    shift # past value
    ;;
  -b | --build)
    BUILD="--build"
    shift # past argument
    ;;
  -n | --network)
    NETWORK="$2"
    shift
    shift
    ;;
  -t | --node-type)
    NODE_TYPE="$2"
    shift
    shift
    ;;
  -p | --bin-path)
    BIN_PATH="$2"
    shift
    shift
    ;;
  -* | --*)
    echo "Unknown option $1"
    exit 1
    ;;
  *)
    POSITIONAL_ARGS+=("$1")
    shift
    ;;
  esac
done

# Verifying arguments values
if ! [[ "$EXEC_TYPE" =~ ^(docker|binary)$ ]]; then
  echo "Exec type not expected: $EXEC_TYPE"
  exit 1
fi

if ! [[ "$NETWORK" =~ ^(mainnet|testnet)$ ]]; then
  echo "Network not expected: $NETWORK"
  exit 1
fi

if ! [[ "$NODE_TYPE" =~ ^(lite|archive)$ ]]; then
  echo "Node type not expected: $NODE_TYPE"
  exit 1
fi

# Running subtensor
case $EXEC_TYPE in
docker)
  docker compose down --remove-orphans
  echo "Running docker compose up $BUILD --detach $NETWORK-$NODE_TYPE"
  docker compose up $BUILD --detach $NETWORK-$NODE_TYPE
  ;;
binary)
  run_command $NETWORK $NODE_TYPE $BIN_PATH
  ;;
esac<|MERGE_RESOLUTION|>--- conflicted
+++ resolved
@@ -41,11 +41,7 @@
   # Command to run subtensor
   $F_BIN_PATH \
     --base-path /tmp/blockchain \
-<<<<<<< HEAD
     --chain ./raw_spec_finney.json \
-=======
-    --chain ./raw_spec.json \
->>>>>>> f62d8240
     --rpc-external --rpc-cors all \
     --no-mdns \
     --rpc-max-connections 10000 --in-peers 500 --out-peers 500 \
