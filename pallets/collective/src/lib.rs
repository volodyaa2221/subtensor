--- conflicted
+++ resolved
@@ -151,11 +151,7 @@
 }
 
 /// Info for keeping track of a motion being voted on.
-<<<<<<< HEAD
-#[freeze_struct("5959418cdb31993b")]
-=======
 #[freeze_struct("a8e7b0b34ad52b17")]
->>>>>>> bcb696b6
 #[derive(PartialEq, Eq, Clone, Encode, Decode, RuntimeDebug, TypeInfo)]
 pub struct Votes<AccountId, BlockNumber> {
     /// The proposal's unique index.
