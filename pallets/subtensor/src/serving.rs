--- conflicted
+++ resolved
@@ -276,13 +276,8 @@
     }
 
     pub fn is_valid_ip_type(ip_type: u8) -> bool {
-<<<<<<< HEAD
         let allowed_values = [4, 6];
-        return allowed_values.contains(&ip_type);
-=======
-        let allowed_values: Vec<u8> = vec![4, 6];
         allowed_values.contains(&ip_type)
->>>>>>> 487054c1
     }
 
     // @todo (Parallax 2-1-2021) : Implement exclusion of private IP ranges
