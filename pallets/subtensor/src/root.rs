// The MIT License (MIT)
// Copyright © 2023 Yuma Rao

// Permission is hereby granted, free of charge, to any person obtaining a copy of this software and associated
// documentation files (the “Software”), to deal in the Software without restriction, including without limitation
// the rights to use, copy, modify, merge, publish, distribute, sublicense, and/or sell copies of the Software,
// and to permit persons to whom the Software is furnished to do so, subject to the following conditions:

// The above copyright notice and this permission notice shall be included in all copies or substantial portions of
// the Software.

// THE SOFTWARE IS PROVIDED “AS IS”, WITHOUT WARRANTY OF ANY KIND, EXPRESS OR IMPLIED, INCLUDING BUT NOT LIMITED TO
// THE WARRANTIES OF MERCHANTABILITY, FITNESS FOR A PARTICULAR PURPOSE AND NONINFRINGEMENT. IN NO EVENT SHALL
// THE AUTHORS OR COPYRIGHT HOLDERS BE LIABLE FOR ANY CLAIM, DAMAGES OR OTHER LIABILITY, WHETHER IN AN ACTION
// OF CONTRACT, TORT OR OTHERWISE, ARISING FROM, OUT OF OR IN CONNECTION WITH THE SOFTWARE OR THE USE OR OTHER
// DEALINGS IN THE SOFTWARE.

use super::*;
use crate::math::*;
use frame_support::dispatch::Pays;
use frame_support::storage::{IterableStorageDoubleMap, IterableStorageMap};
use frame_support::traits::Get;
use frame_support::weights::Weight;
use sp_std::vec;
use substrate_fixed::{
    transcendental::log2,
    types::{I64F64, I96F32},
};

impl<T: Config> Pallet<T> {
    /// Retrieves the unique identifier (UID) for the root network.
    ///
    /// The root network is a special case and has a fixed UID of 0.
    ///
    /// # Returns:
    /// * 'u16': The UID for the root network.
    ///
    pub fn get_root_netuid() -> u16 {
        0
    }

    /// Fetches the total count of subnets.
    ///
    /// This function retrieves the total number of subnets present on the chain.
    ///
    /// # Returns:
    /// * 'u16': The total number of subnets.
    ///
    pub fn get_num_subnets() -> u16 {
        TotalNetworks::<T>::get()
    }

    /// Fetches the max number of subnet
    ///
    /// This function retrieves the max number of subnet.
    ///
    /// # Returns:
    /// * 'u16': The max number of subnet
    ///
    pub fn get_max_subnets() -> u16 {
        SubnetLimit::<T>::get()
    }

    /// Sets the max number of subnet
    ///
    /// This function sets the max number of subnet.
    ///
    pub fn set_max_subnets(limit: u16) {
        SubnetLimit::<T>::put(limit);
        Self::deposit_event(Event::SubnetLimitSet(limit));
    }

    /// Fetches the total count of root network validators
    ///
    /// This function retrieves the total number of root network validators.
    ///
    /// # Returns:
    /// * 'u16': The total number of root network validators
    ///
    pub fn get_num_root_validators() -> u16 {
        Self::get_subnetwork_n(Self::get_root_netuid())
    }

    /// Fetches the max validators count of root network.
    ///
    /// This function retrieves the max validators count of root network.
    ///
    /// # Returns:
    /// * 'u16': The max validators count of root network.
    ///
    pub fn get_max_root_validators() -> u16 {
        Self::get_max_allowed_uids(Self::get_root_netuid())
    }

    /// Returns the emission value for the given subnet.
    ///
    /// This function retrieves the emission value for the given subnet.
    ///
    /// # Returns:
    /// * 'u64': The emission value for the given subnet.
    ///
    pub fn get_subnet_emission_value(netuid: u16) -> u64 {
        EmissionValues::<T>::get(netuid)
    }

    /// Returns true if the subnetwork exists.
    ///
    /// This function checks if a subnetwork with the given UID exists.
    ///
    /// # Returns:
    /// * 'bool': Whether the subnet exists.
    ///
    pub fn if_subnet_exist(netuid: u16) -> bool {
        NetworksAdded::<T>::get(netuid)
    }

    /// Returns a list of subnet netuid equal to total networks.
    ///
    ///
    /// This iterates through all the networks and returns a list of netuids.
    ///
    /// # Returns:
    /// * 'Vec<u16>': Netuids of all subnets.
    ///
    pub fn get_all_subnet_netuids() -> Vec<u16> {
        <NetworksAdded<T> as IterableStorageMap<u16, bool>>::iter()
            .map(|(netuid, _)| netuid)
            .collect()
    }

    /// Calculates the block emission based on the total issuance.
    ///
    /// This function computes the block emission by applying a logarithmic function
    /// to the total issuance of the network. The formula used takes into account
    /// the current total issuance and adjusts the emission rate accordingly to ensure
    /// a smooth issuance curve. The emission rate decreases as the total issuance increases,
    /// following a logarithmic decay.
    ///
    /// # Returns
    /// * 'Result<u64, &'static str>': The calculated block emission rate or error.
    ///
    pub fn get_block_emission() -> Result<u64, &'static str> {
        // Convert the total issuance to a fixed-point number for calculation.
        Self::get_block_emission_for_issuance(Self::get_total_issuance())
    }

    /// Returns the block emission for an issuance value.
    pub fn get_block_emission_for_issuance(issuance: u64) -> Result<u64, &'static str> {
        // Convert issuance to a float for calculations below.
        let total_issuance: I96F32 = I96F32::from_num(issuance);
        // Check to prevent division by zero when the total supply is reached
        // and creating an issuance greater than the total supply.
        if total_issuance >= I96F32::from_num(TotalSupply::<T>::get()) {
            return Ok(0);
        }
        // Calculate the logarithmic residual of the issuance against half the total supply.
        let residual: I96F32 = log2(
            I96F32::from_num(1.0)
                / (I96F32::from_num(1.0)
                    - total_issuance
                        / (I96F32::from_num(2.0) * I96F32::from_num(10_500_000_000_000_000.0))),
        )
        .map_err(|_| "Logarithm calculation failed")?;
        // Floor the residual to smooth out the emission rate.
        let floored_residual: I96F32 = residual.floor();
        // Calculate the final emission rate using the floored residual.
        // Convert floored_residual to an integer
        let floored_residual_int: u64 = floored_residual.to_num::<u64>();
        // Multiply 2.0 by itself floored_residual times to calculate the power of 2.
        let mut multiplier: I96F32 = I96F32::from_num(1.0);
        for _ in 0..floored_residual_int {
            multiplier *= I96F32::from_num(2.0);
        }
        let block_emission_percentage: I96F32 = I96F32::from_num(1.0) / multiplier;
        // Calculate the actual emission based on the emission rate
        let block_emission: I96F32 =
            block_emission_percentage * I96F32::from_num(DefaultBlockEmission::<T>::get());
        // Convert to u64
        let block_emission_u64: u64 = block_emission.to_num::<u64>();
        if BlockEmission::<T>::get() != block_emission_u64 {
            BlockEmission::<T>::put(block_emission_u64);
        }
        Ok(block_emission_u64)
    }

    /// Checks for any UIDs in the given list that are either equal to the root netuid or exceed the total number of subnets.
    ///
    /// It's important to check for invalid UIDs to ensure data integrity and avoid referencing nonexistent subnets.
    ///
    /// # Arguments:
    /// * 'uids': A reference to a vector of UIDs to check.
    ///
    /// # Returns:
    /// * 'bool': 'true' if any of the UIDs are invalid, 'false' otherwise.
    ///
    pub fn contains_invalid_root_uids(netuids: &[u16]) -> bool {
        for netuid in netuids {
            if !Self::if_subnet_exist(*netuid) {
                log::debug!(
                    "contains_invalid_root_uids: netuid {:?} does not exist",
                    netuid
                );
                return true;
            }
        }
        false
    }

    /// Sets the emission values for each netuid
    ///
    pub fn set_emission_values(netuids: &[u16], emission: Vec<u64>) -> Result<(), &'static str> {
        log::debug!(
            "set_emission_values: netuids: {:?} emission:{:?}",
            netuids,
            emission
        );

        // Be careful this function can fail.
        if Self::contains_invalid_root_uids(netuids) {
            log::error!("set_emission_values: contains_invalid_root_uids");
            return Err("Invalid netuids");
        }
        if netuids.len() != emission.len() {
            log::error!("set_emission_values: netuids.len() != emission.len()");
            return Err("netuids and emission must have the same length");
        }
        for (netuid_i, emission_i) in netuids.iter().zip(emission) {
            log::debug!("set netuid:{:?} emission:{:?}", netuid_i, emission_i);
            EmissionValues::<T>::insert(*netuid_i, emission_i);
        }
        Ok(())
    }

    /// Retrieves weight matrix associated with the root network.
    ///  Weights represent the preferences for each subnetwork.
    ///
    /// # Returns:
    /// A 2D vector ('Vec<Vec<I32F32>>') where each entry [i][j] represents the weight of subnetwork
    /// 'j' with according to the preferences of key. Validator 'i' within the root network.
    ///
    pub fn get_root_weights() -> Vec<Vec<I64F64>> {
        // --- 0. The number of validators on the root network.
        let n: usize = Self::get_num_root_validators() as usize;

        // --- 1 The number of subnets to validate.
        log::debug!("subnet size before cast: {:?}", Self::get_num_subnets());
        let k: usize = Self::get_num_subnets() as usize;
        log::debug!("n: {:?} k: {:?}", n, k);

        // --- 2. Initialize a 2D vector with zeros to store the weights. The dimensions are determined
        // by `n` (number of validators) and `k` (total number of subnets).
        let mut weights: Vec<Vec<I64F64>> = vec![vec![I64F64::from_num(0.0); k]; n];
        log::debug!("weights:\n{:?}\n", weights);

        let subnet_list = Self::get_all_subnet_netuids();

        // --- 3. Iterate over stored weights and fill the matrix.
        for (uid_i, weights_i) in
            <Weights<T> as IterableStorageDoubleMap<u16, u16, Vec<(u16, u16)>>>::iter_prefix(
                Self::get_root_netuid(),
            )
        {
            // --- 4. Iterate over each weight entry in `weights_i` to update the corresponding value in the
            // initialized `weights` 2D vector. Here, `uid_j` represents a subnet, and `weight_ij` is the
            // weight of `uid_i` with respect to `uid_j`.
            for (netuid, weight_ij) in &weights_i {
                let idx = uid_i as usize;
                if let Some(weight) = weights.get_mut(idx) {
                    if let Some((w, _)) = weight
                        .iter_mut()
                        .zip(&subnet_list)
                        .find(|(_, subnet)| *subnet == netuid)
                    {
                        *w = I64F64::from_num(*weight_ij);
                    }
                }
            }
        }

        // --- 5. Return the filled weights matrix.
        weights
    }

    /// Sets the network rate limit and emit the `NetworkRateLimitSet` event
    ///
    pub fn set_network_rate_limit(limit: u64) {
        NetworkRateLimit::<T>::set(limit);
        Self::deposit_event(Event::NetworkRateLimitSet(limit));
    }

<<<<<<< HEAD
    /// Checks if registrations are allowed for a given subnet.
    ///
    /// This function retrieves the subnet hyperparameters for the specified subnet and checks the `registration_allowed` flag.
    /// If the subnet doesn't exist or doesn't have hyperparameters defined, it returns `false`.
    ///
    /// # Arguments
    ///
    /// * `netuid` - The unique identifier of the subnet.
    ///
    /// # Returns
    ///
    /// * `bool` - `true` if registrations are allowed for the subnet, `false` otherwise.
    pub fn is_registration_allowed(netuid: u16) -> bool {
        Self::get_subnet_hyperparams(netuid)
            .map(|params| params.registration_allowed)
            .unwrap_or(false)
    }

    // Computes and sets emission values for the root network which determine the emission for all subnets.
    //
    // This function is responsible for calculating emission based on network weights, stake values,
    // and registered hotkeys.
    //
=======
    /// Computes and sets emission values for the root network which determine the emission for all subnets.
    ///
    /// This function is responsible for calculating emission based on network weights, stake values,
    /// and registered hotkeys.
    ///
>>>>>>> 0ea83b58
    pub fn root_epoch(block_number: u64) -> Result<(), &'static str> {
        // --- 0. The unique ID associated with the root network.
        let root_netuid: u16 = Self::get_root_netuid();

        // --- 1. Check if we should update the emission values based on blocks since emission was last set.
        let blocks_until_next_epoch: u64 =
            Self::blocks_until_next_epoch(root_netuid, Self::get_tempo(root_netuid), block_number);
        if blocks_until_next_epoch != 0 {
            // Not the block to update emission values.
            log::debug!("blocks_until_next_epoch: {:?}", blocks_until_next_epoch);
            return Err("");
        }

        // --- 2. Retrieves the number of root validators on subnets.
        let n: u16 = Self::get_num_root_validators();
        log::debug!("n:\n{:?}\n", n);
        if n == 0 {
            // No validators.
            return Err("No validators to validate emission values.");
        }

        // --- 3. Obtains the number of registered subnets.
        let k: u16 = Self::get_all_subnet_netuids().len() as u16;
        log::debug!("k:\n{:?}\n", k);
        if k == 0 {
            // No networks to validate.
            return Err("No networks to validate emission values.");
        }

        // --- 4. Determines the total block emission across all the subnetworks. This is the
        // value which will be distributed based on the computation below.
        let block_emission: I64F64 = I64F64::from_num(Self::get_block_emission()?);
        log::debug!("block_emission:\n{:?}\n", block_emission);

        // --- 5. A collection of all registered hotkeys on the root network. Hotkeys
        // pairs with network UIDs and stake values.
        let mut hotkeys: Vec<(u16, T::AccountId)> = vec![];
        for (uid_i, hotkey) in
            <Keys<T> as IterableStorageDoubleMap<u16, u16, T::AccountId>>::iter_prefix(root_netuid)
        {
            hotkeys.push((uid_i, hotkey));
        }
        log::debug!("hotkeys:\n{:?}\n", hotkeys);

        // --- 6. Retrieves and stores the stake value associated with each hotkey on the root network.
        // Stakes are stored in a 64-bit fixed point representation for precise calculations.
        let mut stake_i64: Vec<I64F64> = vec![I64F64::from_num(0.0); n as usize];
        for ((_, hotkey), stake) in hotkeys.iter().zip(&mut stake_i64) {
            *stake = I64F64::from_num(Self::get_total_stake_for_hotkey(hotkey));
        }
        inplace_normalize_64(&mut stake_i64);
        log::debug!("S:\n{:?}\n", &stake_i64);

        // --- 7. Retrieves the network weights in a 2D Vector format. Weights have shape
        // n x k where is n is the number of registered peers and k is the number of subnets.
        let mut weights: Vec<Vec<I64F64>> = Self::get_root_weights();
        log::debug!("W:\n{:?}\n", &weights);

        // Normalize weights.
        inplace_row_normalize_64(&mut weights);
        log::debug!("W(norm):\n{:?}\n", &weights);

        // --- 8. Calculates the rank of networks. Rank is a product of weights and stakes.
        // Ranks will have shape k, a score for each subnet.
        let ranks: Vec<I64F64> = matmul_64(&weights, &stake_i64);
        log::debug!("R:\n{:?}\n", &ranks);

        // --- 9. Calculates the trust of networks. Trust is a sum of all stake with weights > 0.
        // Trust will have shape k, a score for each subnet.
        let total_networks = Self::get_num_subnets();
        let mut trust = vec![I64F64::from_num(0); total_networks as usize];
        let mut total_stake: I64F64 = I64F64::from_num(0);
        for (weights, hotkey_stake) in weights.iter().zip(stake_i64) {
            total_stake += hotkey_stake;
            for (weight, trust_score) in weights.iter().zip(&mut trust) {
                if *weight > 0 {
                    *trust_score += hotkey_stake;
                }
            }
        }

        log::debug!("T_before normalization:\n{:?}\n", &trust);
        log::debug!("Total_stake:\n{:?}\n", &total_stake);

        if total_stake == 0 {
            return Err("No stake on network");
        }

        for trust_score in trust.iter_mut() {
            if let Some(quotient) = trust_score.checked_div(total_stake) {
                *trust_score = quotient;
            }
        }

        // --- 10. Calculates the consensus of networks. Consensus is a sigmoid normalization of the trust scores.
        // Consensus will have shape k, a score for each subnet.
        log::debug!("T:\n{:?}\n", &trust);
        let one = I64F64::from_num(1);
        let mut consensus = vec![I64F64::from_num(0); total_networks as usize];
        for (trust_score, consensus_i) in trust.iter_mut().zip(&mut consensus) {
            let shifted_trust = *trust_score - I64F64::from_num(Self::get_float_kappa(0)); // Range( -kappa, 1 - kappa )
            let temperatured_trust = shifted_trust * I64F64::from_num(Self::get_rho(0)); // Range( -rho * kappa, rho ( 1 - kappa ) )
            let exponentiated_trust: I64F64 =
                substrate_fixed::transcendental::exp(-temperatured_trust)
                    .expect("temperatured_trust is on range( -rho * kappa, rho ( 1 - kappa ) )");

            *consensus_i = one / (one + exponentiated_trust);
        }

        log::debug!("C:\n{:?}\n", &consensus);
        let mut weighted_emission = vec![I64F64::from_num(0); total_networks as usize];
        for ((emission, consensus_i), rank) in
            weighted_emission.iter_mut().zip(&consensus).zip(&ranks)
        {
            *emission = *consensus_i * (*rank);
        }
        inplace_normalize_64(&mut weighted_emission);
        log::debug!("Ei64:\n{:?}\n", &weighted_emission);

        // -- 11. Converts the normalized 64-bit fixed point rank values to u64 for the final emission calculation.
        let emission_as_tao: Vec<I64F64> = weighted_emission
            .iter()
            .map(|v: &I64F64| *v * block_emission)
            .collect();

        // --- 12. Converts the normalized 64-bit fixed point rank values to u64 for the final emission calculation.
        let emission_u64: Vec<u64> = vec_fixed64_to_u64(emission_as_tao);
        log::debug!("Eu64:\n{:?}\n", &emission_u64);

        // --- 13. Set the emission values for each subnet directly.
        let netuids: Vec<u16> = Self::get_all_subnet_netuids();
        log::debug!("netuids: {:?} values: {:?}", netuids, emission_u64);

        Self::set_emission_values(&netuids, emission_u64)
    }

    /// Registers a user's hotkey to the root network.
    ///
    /// This function is responsible for registering the hotkey of a user.
    /// The root key with the least stake if pruned in the event of a filled network.
    ///
    /// # Arguments:
    /// * 'origin': Represents the origin of the call.
    /// * 'hotkey': The hotkey that the user wants to register to the root network.
    ///
    /// # Returns:
    /// * 'DispatchResult': A result type indicating success or failure of the registration.
    ///
    pub fn do_root_register(origin: T::RuntimeOrigin, hotkey: T::AccountId) -> DispatchResult {
        // --- 0. Get the unique identifier (UID) for the root network.
        let root_netuid: u16 = Self::get_root_netuid();
        let current_block_number: u64 = Self::get_current_block_as_u64();
        ensure!(
            Self::if_subnet_exist(root_netuid),
            Error::<T>::RootNetworkDoesNotExist
        );

        // --- 1. Ensure that the call originates from a signed source and retrieve the caller's account ID (coldkey).
        let coldkey = ensure_signed(origin)?;
        log::info!(
            "do_root_register( coldkey: {:?}, hotkey: {:?} )",
            coldkey,
            hotkey
        );

        // --- 2. Ensure that the number of registrations in this block doesn't exceed the allowed limit.
        ensure!(
            Self::get_registrations_this_block(root_netuid)
                < Self::get_max_registrations_per_block(root_netuid),
            Error::<T>::TooManyRegistrationsThisBlock
        );

        // --- 3. Ensure that the number of registrations in this interval doesn't exceed thrice the target limit.
        ensure!(
            Self::get_registrations_this_interval(root_netuid)
                < Self::get_target_registrations_per_interval(root_netuid) * 3,
            Error::<T>::TooManyRegistrationsThisInterval
        );

        // --- 4. Check if the hotkey is already registered. If so, error out.
        ensure!(
            !Uids::<T>::contains_key(root_netuid, &hotkey),
            Error::<T>::HotKeyAlreadyRegisteredInSubNet
        );

        // --- 6. Create a network account for the user if it doesn't exist.
        Self::create_account_if_non_existent(&coldkey, &hotkey);

        // --- 7. Fetch the current size of the subnetwork.
        let current_num_root_validators: u16 = Self::get_num_root_validators();

        // Declare a variable to hold the root UID.
        let subnetwork_uid: u16;

        // --- 8. Check if the root net is below its allowed size.
        // max allowed is senate size.
        if current_num_root_validators < Self::get_max_root_validators() {
            // --- 12.1.1 We can append to the subnetwork as it's not full.
            subnetwork_uid = current_num_root_validators;

            // --- 12.1.2 Add the new account and make them a member of the Senate.
            Self::append_neuron(root_netuid, &hotkey, current_block_number);
            log::info!("add new neuron: {:?} on uid {:?}", hotkey, subnetwork_uid);
        } else {
            // --- 13.1.1 The network is full. Perform replacement.
            // Find the neuron with the lowest stake value to replace.
            let mut lowest_stake: u64 = u64::MAX;
            let mut lowest_uid: u16 = 0;

            // Iterate over all keys in the root network to find the neuron with the lowest stake.
            for (uid_i, hotkey_i) in
                <Keys<T> as IterableStorageDoubleMap<u16, u16, T::AccountId>>::iter_prefix(
                    root_netuid,
                )
            {
                let stake_i: u64 = Self::get_total_stake_for_hotkey(&hotkey_i);
                if stake_i < lowest_stake {
                    lowest_stake = stake_i;
                    lowest_uid = uid_i;
                }
            }
            subnetwork_uid = lowest_uid;
            let replaced_hotkey: T::AccountId =
                Self::get_hotkey_for_net_and_uid(root_netuid, subnetwork_uid)?;

            // --- 13.1.2 The new account has a higher stake than the one being replaced.
            ensure!(
                lowest_stake < Self::get_total_stake_for_hotkey(&hotkey),
                Error::<T>::StakeTooLowForRoot
            );

            // --- 13.1.3 The new account has a higher stake than the one being replaced.
            // Replace the neuron account with new information.
            Self::replace_neuron(root_netuid, lowest_uid, &hotkey, current_block_number);

            log::info!(
                "replace neuron: {:?} with {:?} on uid {:?}",
                replaced_hotkey,
                hotkey,
                subnetwork_uid
            );
        }

        let current_stake = Self::get_total_stake_for_hotkey(&hotkey);
        // If we're full, we'll swap out the lowest stake member.
        let members = T::SenateMembers::members();
        if (members.len() as u32) == T::SenateMembers::max_members() {
            let mut sorted_members = members.clone();
            sorted_members.sort_by(|a, b| {
                let a_stake = Self::get_total_stake_for_hotkey(a);
                let b_stake = Self::get_total_stake_for_hotkey(b);

                b_stake.cmp(&a_stake)
            });

            if let Some(last) = sorted_members.last() {
                let last_stake = Self::get_total_stake_for_hotkey(last);

                if last_stake < current_stake {
                    T::SenateMembers::swap_member(last, &hotkey).map_err(|e| e.error)?;
                    T::TriumvirateInterface::remove_votes(last)?;
                }
            }
        } else {
            T::SenateMembers::add_member(&hotkey).map_err(|e| e.error)?;
        }

        // --- 13. Force all members on root to become a delegate.
        if !Self::hotkey_is_delegate(&hotkey) {
            Self::delegate_hotkey(&hotkey, 11_796); // 18% cut defaulted.
        }

        // --- 14. Update the registration counters for both the block and interval.
        RegistrationsThisInterval::<T>::mutate(root_netuid, |val| *val += 1);
        RegistrationsThisBlock::<T>::mutate(root_netuid, |val| *val += 1);

        // --- 15. Log and announce the successful registration.
        log::info!(
            "RootRegistered(netuid:{:?} uid:{:?} hotkey:{:?})",
            root_netuid,
            subnetwork_uid,
            hotkey
        );
        Self::deposit_event(Event::NeuronRegistered(root_netuid, subnetwork_uid, hotkey));

        // --- 16. Finish and return success.
        Ok(())
    }

    pub fn do_set_root_weights(
        origin: T::RuntimeOrigin,
        netuid: u16,
        hotkey: T::AccountId,
        uids: Vec<u16>,
        values: Vec<u16>,
        version_key: u64,
    ) -> dispatch::DispatchResult {
        // Check the caller's signature. This is the coldkey of a registered account.
        let coldkey = ensure_signed(origin)?;
        log::info!(
            "do_set_root_weights( origin:{:?} netuid:{:?}, uids:{:?}, values:{:?})",
            coldkey,
            netuid,
            uids,
            values
        );

        // Check the hotkey account exists.
        ensure!(
            Self::hotkey_account_exists(&hotkey),
            Error::<T>::HotKeyAccountNotExists
        );

        // Check that the signer coldkey owns the hotkey
        ensure!(
            Self::get_owning_coldkey_for_hotkey(&hotkey) == coldkey,
            Error::<T>::NonAssociatedColdKey
        );

        // Check to see if this is a valid network.
        ensure!(
            Self::if_subnet_exist(netuid),
            Error::<T>::SubNetworkDoesNotExist
        );

        // Check that this is the root network.
        ensure!(netuid == Self::get_root_netuid(), Error::<T>::NotRootSubnet);

        // Check that the length of uid list and value list are equal for this network.
        ensure!(
            Self::uids_match_values(&uids, &values),
            Error::<T>::WeightVecNotEqualSize
        );

        // Check to see if the number of uids is within the max allowed uids for this network.
        // For the root network this number is the number of subnets.
        ensure!(
            !Self::contains_invalid_root_uids(&uids),
            Error::<T>::UidVecContainInvalidOne
        );

        // Check to see if the hotkey is registered to the passed network.
        ensure!(
            Self::is_hotkey_registered_on_network(netuid, &hotkey),
            Error::<T>::HotKeyNotRegisteredInSubNet
        );

        // Check to see if the hotkey has enough stake to set weights.
        ensure!(
            Self::get_total_stake_for_hotkey(&hotkey) >= Self::get_weights_min_stake(),
            Error::<T>::NotEnoughStakeToSetWeights
        );

        // Ensure version_key is up-to-date.
        ensure!(
            Self::check_version_key(netuid, version_key),
            Error::<T>::IncorrectWeightVersionKey
        );

        // Get the neuron uid of associated hotkey on network netuid.
        let neuron_uid = Self::get_uid_for_net_and_hotkey(netuid, &hotkey)?;

        // Ensure the uid is not setting weights faster than the weights_set_rate_limit.
        let current_block: u64 = Self::get_current_block_as_u64();
        ensure!(
            Self::check_rate_limit(netuid, neuron_uid, current_block),
            Error::<T>::SettingWeightsTooFast
        );

        // Ensure the passed uids contain no duplicates.
        ensure!(!Self::has_duplicate_uids(&uids), Error::<T>::DuplicateUids);

        // Ensure that the weights have the required length.
        ensure!(
            Self::check_length(netuid, neuron_uid, &uids, &values),
            Error::<T>::WeightVecLengthIsLow
        );

        // Max-upscale the weights.
        let max_upscaled_weights: Vec<u16> = vec_u16_max_upscale_to_u16(&values);

        // Ensure the weights are max weight limited
        ensure!(
            Self::max_weight_limited(netuid, neuron_uid, &uids, &max_upscaled_weights),
            Error::<T>::MaxWeightExceeded
        );

        // Zip weights for sinking to storage map.
        let mut zipped_weights: Vec<(u16, u16)> = vec![];
        for (uid, val) in uids.iter().zip(max_upscaled_weights.iter()) {
            zipped_weights.push((*uid, *val))
        }

        // Set weights under netuid, uid double map entry.
        Weights::<T>::insert(netuid, neuron_uid, zipped_weights);

        // Set the activity for the weights on this network.
        Self::set_last_update_for_uid(netuid, neuron_uid, current_block);

        // Emit the tracking event.
        log::info!(
            "RootWeightsSet( netuid:{:?}, neuron_uid:{:?} )",
            netuid,
            neuron_uid
        );
        Self::deposit_event(Event::WeightsSet(netuid, neuron_uid));

        // Return ok.
        Ok(())
    }

    pub fn do_vote_root(
        origin: T::RuntimeOrigin,
        hotkey: &T::AccountId,
        proposal: T::Hash,
        index: u32,
        approve: bool,
    ) -> DispatchResultWithPostInfo {
        // --- 1. Ensure that the caller has signed with their coldkey.
        let coldkey = ensure_signed(origin.clone())?;

        // --- 2. Ensure that the calling coldkey owns the associated hotkey.
        ensure!(
            Self::coldkey_owns_hotkey(&coldkey, hotkey),
            Error::<T>::NonAssociatedColdKey
        );

        // --- 3. Ensure that the calling hotkey is a member of the senate.
        ensure!(
            T::SenateMembers::is_member(hotkey),
            Error::<T>::NotSenateMember
        );

        // --- 4. Detects first vote of the member in the motion
        let is_account_voting_first_time =
            T::TriumvirateInterface::add_vote(hotkey, proposal, index, approve)?;

        // --- 5. Calculate extrinsic weight
        let members = T::SenateMembers::members();
        let member_count = members.len() as u32;
        let vote_weight = Weight::from_parts(20_528_275, 4980)
            .saturating_add(Weight::from_parts(48_856, 0).saturating_mul(member_count.into()))
            .saturating_add(T::DbWeight::get().reads(2_u64))
            .saturating_add(T::DbWeight::get().writes(1_u64))
            .saturating_add(Weight::from_parts(0, 128).saturating_mul(member_count.into()));

        Ok((
            Some(vote_weight),
            if is_account_voting_first_time {
                Pays::No
            } else {
                Pays::Yes
            },
        )
            .into())
    }

    /// Facilitates user registration of a new subnetwork.
    ///
    /// # Args:
    /// * 'origin': ('T::RuntimeOrigin'): The calling origin. Must be signed.
    ///
    /// # Event:
    /// * 'NetworkAdded': Emitted when a new network is successfully added.
    ///
    /// # Raises:
    /// * 'TxRateLimitExceeded': If the rate limit for network registration is exceeded.
    /// * 'NotEnoughBalanceToStake': If there isn't enough balance to stake for network registration.
    /// * 'BalanceWithdrawalError': If an error occurs during balance withdrawal for network registration.
    ///
    pub fn user_add_network(origin: T::RuntimeOrigin) -> dispatch::DispatchResult {
        // --- 0. Ensure the caller is a signed user.
        let coldkey = ensure_signed(origin)?;

        // --- 1. Rate limit for network registrations.
        let current_block = Self::get_current_block_as_u64();
        let last_lock_block = Self::get_network_last_lock_block();
        ensure!(
            current_block.saturating_sub(last_lock_block) >= NetworkRateLimit::<T>::get(),
            Error::<T>::NetworkTxRateLimitExceeded
        );

        // --- 2. Calculate and lock the required tokens.
        let lock_amount: u64 = Self::get_network_lock_cost();
        log::debug!("network lock_amount: {:?}", lock_amount);
        ensure!(
            Self::can_remove_balance_from_coldkey_account(&coldkey, lock_amount),
            Error::<T>::NotEnoughBalanceToStake
        );

        // --- 4. Determine the netuid to register.
        let netuid_to_register: u16 = {
            log::debug!(
                "subnet count: {:?}\nmax subnets: {:?}",
                Self::get_num_subnets(),
                Self::get_max_subnets()
            );
            if Self::get_num_subnets().saturating_sub(1) < Self::get_max_subnets() {
                // We subtract one because we don't want root subnet to count towards total
                let mut next_available_netuid = 0;
                loop {
                    next_available_netuid += 1;
                    if !Self::if_subnet_exist(next_available_netuid) {
                        log::debug!("got subnet id: {:?}", next_available_netuid);
                        break next_available_netuid;
                    }
                }
            } else {
                let netuid_to_prune = Self::get_subnet_to_prune();
                ensure!(netuid_to_prune > 0, Error::<T>::AllNetworksInImmunity);

                Self::remove_network(netuid_to_prune);
                log::debug!("remove_network: {:?}", netuid_to_prune,);
                Self::deposit_event(Event::NetworkRemoved(netuid_to_prune));
                netuid_to_prune
            }
        };

        // --- 5. Perform the lock operation.
        let actual_lock_amount = Self::remove_balance_from_coldkey_account(&coldkey, lock_amount)?;
        Self::set_subnet_locked_balance(netuid_to_register, actual_lock_amount);
        Self::set_network_last_lock(actual_lock_amount);

        // --- 6. Set initial and custom parameters for the network.
        Self::init_new_network(netuid_to_register, 360);
        log::debug!("init_new_network: {:?}", netuid_to_register,);

        // --- 7. Set netuid storage.
        let current_block_number: u64 = Self::get_current_block_as_u64();
        NetworkLastRegistered::<T>::set(current_block_number);
        NetworkRegisteredAt::<T>::insert(netuid_to_register, current_block_number);
        SubnetOwner::<T>::insert(netuid_to_register, coldkey);

        // --- 8. Emit the NetworkAdded event.
        log::info!(
            "NetworkAdded( netuid:{:?}, modality:{:?} )",
            netuid_to_register,
            0
        );
        Self::deposit_event(Event::NetworkAdded(netuid_to_register, 0));

        // --- 9. Return success.
        Ok(())
    }

    /// Facilitates the removal of a user's subnetwork.
    ///
    /// # Args:
    /// * 'origin': ('T::RuntimeOrigin'): The calling origin. Must be signed.
    /// * 'netuid': ('u16'): The unique identifier of the network to be removed.
    ///
    /// # Event:
    /// * 'NetworkRemoved': Emitted when a network is successfully removed.
    ///
    /// # Raises:
    /// * 'SubNetworkDoesNotExist': If the specified network does not exist.
    /// * 'NotSubnetOwner': If the caller does not own the specified subnet.
    ///
    pub fn user_remove_network(origin: T::RuntimeOrigin, netuid: u16) -> dispatch::DispatchResult {
        // --- 1. Ensure the function caller is a signed user.
        let coldkey = ensure_signed(origin)?;

        // --- 2. Ensure this subnet exists.
        ensure!(
            Self::if_subnet_exist(netuid),
            Error::<T>::SubNetworkDoesNotExist
        );

        // --- 3. Ensure the caller owns this subnet.
        ensure!(
            SubnetOwner::<T>::get(netuid) == coldkey,
            Error::<T>::NotSubnetOwner
        );

        // --- 4. Explicitly erase the network and all its parameters.
        Self::remove_network(netuid);

        // --- 5. Emit the NetworkRemoved event.
        log::info!("NetworkRemoved( netuid:{:?} )", netuid);
        Self::deposit_event(Event::NetworkRemoved(netuid));

        // --- 6. Return success.
        Ok(())
    }

    /// Sets initial and custom parameters for a new network.
    pub fn init_new_network(netuid: u16, tempo: u16) {
        // --- 1. Set network to 0 size.
        SubnetworkN::<T>::insert(netuid, 0);

        // --- 2. Set this network uid to alive.
        NetworksAdded::<T>::insert(netuid, true);

        // --- 3. Fill tempo memory item.
        Tempo::<T>::insert(netuid, tempo);

        // --- 4 Fill modality item.
        NetworkModality::<T>::insert(netuid, 0);

        // --- 5. Increase total network count.
        TotalNetworks::<T>::mutate(|n| *n += 1);

        // --- 6. Set all default values **explicitly**.
        Self::set_network_registration_allowed(netuid, true);
        Self::set_max_allowed_uids(netuid, 256);
        Self::set_max_allowed_validators(netuid, 64);
        Self::set_min_allowed_weights(netuid, 1);
        Self::set_max_weight_limit(netuid, u16::MAX);
        Self::set_adjustment_interval(netuid, 360);
        Self::set_target_registrations_per_interval(netuid, 1);
        Self::set_adjustment_alpha(netuid, 17_893_341_751_498_265_066); // 18_446_744_073_709_551_615 * 0.97 = 17_893_341_751_498_265_066
        Self::set_immunity_period(netuid, 5000);
        Self::set_min_burn(netuid, 1);
        Self::set_min_difficulty(netuid, u64::MAX);
        Self::set_max_difficulty(netuid, u64::MAX);

        // Make network parameters explicit.
        if !Tempo::<T>::contains_key(netuid) {
            Tempo::<T>::insert(netuid, Tempo::<T>::get(netuid));
        }
        if !Kappa::<T>::contains_key(netuid) {
            Kappa::<T>::insert(netuid, Kappa::<T>::get(netuid));
        }
        if !Difficulty::<T>::contains_key(netuid) {
            Difficulty::<T>::insert(netuid, Difficulty::<T>::get(netuid));
        }
        if !MaxAllowedUids::<T>::contains_key(netuid) {
            MaxAllowedUids::<T>::insert(netuid, MaxAllowedUids::<T>::get(netuid));
        }
        if !ImmunityPeriod::<T>::contains_key(netuid) {
            ImmunityPeriod::<T>::insert(netuid, ImmunityPeriod::<T>::get(netuid));
        }
        if !ActivityCutoff::<T>::contains_key(netuid) {
            ActivityCutoff::<T>::insert(netuid, ActivityCutoff::<T>::get(netuid));
        }
        if !EmissionValues::<T>::contains_key(netuid) {
            EmissionValues::<T>::insert(netuid, EmissionValues::<T>::get(netuid));
        }
        if !MaxWeightsLimit::<T>::contains_key(netuid) {
            MaxWeightsLimit::<T>::insert(netuid, MaxWeightsLimit::<T>::get(netuid));
        }
        if !MinAllowedWeights::<T>::contains_key(netuid) {
            MinAllowedWeights::<T>::insert(netuid, MinAllowedWeights::<T>::get(netuid));
        }
        if !RegistrationsThisInterval::<T>::contains_key(netuid) {
            RegistrationsThisInterval::<T>::insert(
                netuid,
                RegistrationsThisInterval::<T>::get(netuid),
            );
        }
        if !POWRegistrationsThisInterval::<T>::contains_key(netuid) {
            POWRegistrationsThisInterval::<T>::insert(
                netuid,
                POWRegistrationsThisInterval::<T>::get(netuid),
            );
        }
        if !BurnRegistrationsThisInterval::<T>::contains_key(netuid) {
            BurnRegistrationsThisInterval::<T>::insert(
                netuid,
                BurnRegistrationsThisInterval::<T>::get(netuid),
            );
        }
    }

    /// Removes a network (identified by netuid) and all associated parameters.
    ///
    /// This function is responsible for cleaning up all the data associated with a network.
    /// It ensures that all the storage values related to the network are removed, and any
    /// reserved balance is returned to the network owner.
    ///
    /// # Args:
    ///  * 'netuid': ('u16'): The unique identifier of the network to be removed.
    ///
    /// # Note:
    /// This function does not emit any events, nor does it raise any errors. It silently
    /// returns if any internal checks fail.
    ///
    pub fn remove_network(netuid: u16) {
        // --- 1. Return balance to subnet owner.
        let owner_coldkey = SubnetOwner::<T>::get(netuid);
        let reserved_amount = Self::get_subnet_locked_balance(netuid);

        // --- 2. Remove network count.
        SubnetworkN::<T>::remove(netuid);

        // --- 3. Remove network modality storage.
        NetworkModality::<T>::remove(netuid);

        // --- 4. Remove netuid from added networks.
        NetworksAdded::<T>::remove(netuid);

        // --- 6. Decrement the network counter.
        TotalNetworks::<T>::mutate(|n| *n -= 1);

        // --- 7. Remove various network-related storages.
        NetworkRegisteredAt::<T>::remove(netuid);

        // --- 8. Remove incentive mechanism memory.
        let _ = Uids::<T>::clear_prefix(netuid, u32::max_value(), None);
        let _ = Keys::<T>::clear_prefix(netuid, u32::max_value(), None);
        let _ = Bonds::<T>::clear_prefix(netuid, u32::max_value(), None);

        // --- 8. Removes the weights for this subnet (do not remove).
        let _ = Weights::<T>::clear_prefix(netuid, u32::max_value(), None);

        // --- 9. Iterate over stored weights and fill the matrix.
        for (uid_i, weights_i) in
            <Weights<T> as IterableStorageDoubleMap<u16, u16, Vec<(u16, u16)>>>::iter_prefix(
                Self::get_root_netuid(),
            )
        {
            // Create a new vector to hold modified weights.
            let mut modified_weights = weights_i.clone();
            // Iterate over each weight entry to potentially update it.
            for (subnet_id, weight) in modified_weights.iter_mut() {
                if subnet_id == &netuid {
                    // If the condition matches, modify the weight
                    *weight = 0; // Set weight to 0 for the matching subnet_id.
                }
            }
            Weights::<T>::insert(Self::get_root_netuid(), uid_i, modified_weights);
        }

        // --- 10. Remove various network-related parameters.
        Rank::<T>::remove(netuid);
        Trust::<T>::remove(netuid);
        Active::<T>::remove(netuid);
        Emission::<T>::remove(netuid);
        Incentive::<T>::remove(netuid);
        Consensus::<T>::remove(netuid);
        Dividends::<T>::remove(netuid);
        PruningScores::<T>::remove(netuid);
        LastUpdate::<T>::remove(netuid);
        ValidatorPermit::<T>::remove(netuid);
        ValidatorTrust::<T>::remove(netuid);

        // --- 11. Erase network parameters.
        Tempo::<T>::remove(netuid);
        Kappa::<T>::remove(netuid);
        Difficulty::<T>::remove(netuid);
        MaxAllowedUids::<T>::remove(netuid);
        ImmunityPeriod::<T>::remove(netuid);
        ActivityCutoff::<T>::remove(netuid);
        EmissionValues::<T>::remove(netuid);
        MaxWeightsLimit::<T>::remove(netuid);
        MinAllowedWeights::<T>::remove(netuid);
        RegistrationsThisInterval::<T>::remove(netuid);
        POWRegistrationsThisInterval::<T>::remove(netuid);
        BurnRegistrationsThisInterval::<T>::remove(netuid);

        // --- 12. Add the balance back to the owner.
        Self::add_balance_to_coldkey_account(&owner_coldkey, reserved_amount);
        Self::set_subnet_locked_balance(netuid, 0);
        SubnetOwner::<T>::remove(netuid);
    }

    /// This function calculates the lock cost for a network based on the last lock amount, minimum lock cost, last lock block, and current block.
    /// The lock cost is calculated using the formula:
    /// lock_cost = (last_lock * mult) - (last_lock / lock_reduction_interval) * (current_block - last_lock_block)
    /// where:
    /// - last_lock is the last lock amount for the network
    /// - mult is the multiplier which increases lock cost each time a registration occurs
    /// - last_lock_block is the block number at which the last lock occurred
    /// - lock_reduction_interval the number of blocks before the lock returns to previous value.
    /// - current_block is the current block number
    /// - DAYS is the number of blocks in a day
    /// - min_lock is the minimum lock cost for the network
    ///
    /// If the calculated lock cost is less than the minimum lock cost, the minimum lock cost is returned.
    ///
    /// # Returns:
    ///  * 'u64':
    ///     - The lock cost for the network.
    ///
    pub fn get_network_lock_cost() -> u64 {
        let last_lock = Self::get_network_last_lock();
        let min_lock = Self::get_network_min_lock();
        let last_lock_block = Self::get_network_last_lock_block();
        let current_block = Self::get_current_block_as_u64();
        let lock_reduction_interval = Self::get_lock_reduction_interval();
        let mult = if last_lock_block == 0 { 1 } else { 2 };

        let mut lock_cost = last_lock.saturating_mul(mult).saturating_sub(
            last_lock
                .saturating_div(lock_reduction_interval)
                .saturating_mul(current_block.saturating_sub(last_lock_block)),
        );

        if lock_cost < min_lock {
            lock_cost = min_lock;
        }

        log::debug!( "last_lock: {:?}, min_lock: {:?}, last_lock_block: {:?}, lock_reduction_interval: {:?}, current_block: {:?}, mult: {:?} lock_cost: {:?}",
        last_lock, min_lock, last_lock_block, lock_reduction_interval, current_block, mult, lock_cost);

        lock_cost
    }

    /// This function is used to determine which subnet to prune when the total number of networks has reached the limit.
    /// It iterates over all the networks and finds the oldest subnet with the minimum emission value that is not in the immunity period.
    ///
    /// # Returns:
    /// * 'u16':
    ///     - The uid of the network to be pruned.
    ///
    pub fn get_subnet_to_prune() -> u16 {
        let mut netuids: Vec<u16> = vec![];
        let current_block = Self::get_current_block_as_u64();

        // Even if we don't have a root subnet, this still works
        for netuid in NetworksAdded::<T>::iter_keys_from(NetworksAdded::<T>::hashed_key_for(0)) {
            if current_block.saturating_sub(Self::get_network_registered_block(netuid))
                < Self::get_network_immunity_period()
            {
                continue;
            }

            // This iterator seems to return them in order anyways, so no need to sort by key
            netuids.push(netuid);
        }

        // Now we sort by emission, and then by subnet creation time.
        netuids.sort_by(|a, b| {
            use sp_std::cmp::Ordering;

            match Self::get_emission_value(*b).cmp(&Self::get_emission_value(*a)) {
                Ordering::Equal => {
                    if Self::get_network_registered_block(*b)
                        < Self::get_network_registered_block(*a)
                    {
                        Ordering::Less
                    } else {
                        Ordering::Equal
                    }
                }
                v => v,
            }
        });

        log::info!("Netuids Order: {:?}", netuids);

        match netuids.last() {
            Some(netuid) => *netuid,
            None => 0,
        }
    }

    pub fn get_network_registered_block(netuid: u16) -> u64 {
        NetworkRegisteredAt::<T>::get(netuid)
    }
    pub fn get_network_immunity_period() -> u64 {
        NetworkImmunityPeriod::<T>::get()
    }
    pub fn set_network_immunity_period(net_immunity_period: u64) {
        NetworkImmunityPeriod::<T>::set(net_immunity_period);
        Self::deposit_event(Event::NetworkImmunityPeriodSet(net_immunity_period));
    }
    pub fn set_network_min_lock(net_min_lock: u64) {
        NetworkMinLockCost::<T>::set(net_min_lock);
        Self::deposit_event(Event::NetworkMinLockCostSet(net_min_lock));
    }
    pub fn get_network_min_lock() -> u64 {
        NetworkMinLockCost::<T>::get()
    }
    pub fn set_network_last_lock(net_last_lock: u64) {
        NetworkLastLockCost::<T>::set(net_last_lock);
    }
    pub fn get_network_last_lock() -> u64 {
        NetworkLastLockCost::<T>::get()
    }
    pub fn get_network_last_lock_block() -> u64 {
        NetworkLastRegistered::<T>::get()
    }
    pub fn set_lock_reduction_interval(interval: u64) {
        NetworkLockReductionInterval::<T>::set(interval);
        Self::deposit_event(Event::NetworkLockCostReductionIntervalSet(interval));
    }
    pub fn get_lock_reduction_interval() -> u64 {
        NetworkLockReductionInterval::<T>::get()
    }
}<|MERGE_RESOLUTION|>--- conflicted
+++ resolved
@@ -288,7 +288,6 @@
         Self::deposit_event(Event::NetworkRateLimitSet(limit));
     }
 
-<<<<<<< HEAD
     /// Checks if registrations are allowed for a given subnet.
     ///
     /// This function retrieves the subnet hyperparameters for the specified subnet and checks the `registration_allowed` flag.
@@ -307,18 +306,12 @@
             .unwrap_or(false)
     }
 
-    // Computes and sets emission values for the root network which determine the emission for all subnets.
-    //
-    // This function is responsible for calculating emission based on network weights, stake values,
-    // and registered hotkeys.
-    //
-=======
+
     /// Computes and sets emission values for the root network which determine the emission for all subnets.
     ///
     /// This function is responsible for calculating emission based on network weights, stake values,
     /// and registered hotkeys.
     ///
->>>>>>> 0ea83b58
     pub fn root_epoch(block_number: u64) -> Result<(), &'static str> {
         // --- 0. The unique ID associated with the root network.
         let root_netuid: u16 = Self::get_root_netuid();
