--- conflicted
+++ resolved
@@ -1848,7 +1848,6 @@
                     return Err(InvalidTransaction::Call.into());
                 }
             }
-<<<<<<< HEAD
             Some(Call::add_stake { hotkey, .. }) => {
                 let stakes_this_interval = Pallet::<T>::get_stakes_this_interval_for_hotkey(hotkey);
                 let max_stakes_per_interval = Pallet::<T>::get_target_stakes_per_interval();
@@ -1869,16 +1868,12 @@
                 if stakes_this_interval >= max_stakes_per_interval {
                     return InvalidTransaction::ExhaustsResources.into();
                 }
-
-=======
-            Some(Call::add_stake { .. }) => Ok(ValidTransaction {
-                priority: Self::get_priority_vanilla(),
-                ..Default::default()
-            }),
-            Some(Call::remove_stake { .. }) => Ok(ValidTransaction {
-                priority: Self::get_priority_vanilla(),
-                ..Default::default()
-            }),
+              
+                Ok(ValidTransaction {
+                    priority: Self::get_priority_vanilla(),
+                    ..Default::default()
+                })
+            }
             Some(Call::register { netuid, .. } | Call::burned_register { netuid, .. }) => {
                 let registrations_this_interval =
                     Pallet::<T>::get_registrations_this_interval(*netuid);
@@ -1888,19 +1883,11 @@
                     // If the registration limit for the interval is exceeded, reject the transaction
                     return InvalidTransaction::ExhaustsResources.into();
                 }
->>>>>>> 34617b24
                 Ok(ValidTransaction {
                     priority: Self::get_priority_vanilla(),
                     ..Default::default()
                 })
             }
-<<<<<<< HEAD
-            Some(Call::register { .. }) => Ok(ValidTransaction {
-                priority: Self::get_priority_vanilla(),
-                ..Default::default()
-            }),
-=======
->>>>>>> 34617b24
             Some(Call::register_network { .. }) => Ok(ValidTransaction {
                 priority: Self::get_priority_vanilla(),
                 ..Default::default()
