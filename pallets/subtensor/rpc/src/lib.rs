//! RPC interface for the custom Subtensor rpc methods

use jsonrpsee::{
    core::RpcResult,
    proc_macros::rpc,
    types::{error::ErrorObject, ErrorObjectOwned},
};
use sp_blockchain::HeaderBackend;
use sp_runtime::traits::Block as BlockT;
use std::sync::Arc;

use sp_api::ProvideRuntimeApi;

pub use subtensor_custom_rpc_runtime_api::{
    DelegateInfoRuntimeApi, NeuronInfoRuntimeApi, SubnetInfoRuntimeApi,
    SubnetRegistrationRuntimeApi,
};

#[rpc(client, server)]
pub trait SubtensorCustomApi<BlockHash> {
    #[method(name = "delegateInfo_getDelegates")]
    fn get_delegates(&self, at: Option<BlockHash>) -> RpcResult<Vec<u8>>;
    #[method(name = "delegateInfo_getDelegate")]
    fn get_delegate(
        &self,
        delegate_account_vec: Vec<u8>,
        at: Option<BlockHash>,
    ) -> RpcResult<Vec<u8>>;
    #[method(name = "delegateInfo_getDelegated")]
    fn get_delegated(
        &self,
        delegatee_account_vec: Vec<u8>,
        at: Option<BlockHash>,
    ) -> RpcResult<Vec<u8>>;

    #[method(name = "neuronInfo_getNeuronsLite")]
    fn get_neurons_lite(&self, netuid: u16, at: Option<BlockHash>) -> RpcResult<Vec<u8>>;
    #[method(name = "neuronInfo_getNeuronLite")]
    fn get_neuron_lite(&self, netuid: u16, uid: u16, at: Option<BlockHash>) -> RpcResult<Vec<u8>>;
    #[method(name = "neuronInfo_getNeurons")]
    fn get_neurons(&self, netuid: u16, at: Option<BlockHash>) -> RpcResult<Vec<u8>>;
    #[method(name = "neuronInfo_getNeuron")]
    fn get_neuron(&self, netuid: u16, uid: u16, at: Option<BlockHash>) -> RpcResult<Vec<u8>>;

    #[method(name = "subnetInfo_getSubnetInfo")]
    fn get_subnet_info(&self, netuid: u16, at: Option<BlockHash>) -> RpcResult<Vec<u8>>;
    #[method(name = "subnetInfo_getSubnetsInfo")]
    fn get_subnets_info(&self, at: Option<BlockHash>) -> RpcResult<Vec<u8>>;
    #[method(name = "subnetInfo_getSubnetHyperparams")]
    fn get_subnet_hyperparams(&self, netuid: u16, at: Option<BlockHash>) -> RpcResult<Vec<u8>>;

    #[method(name = "subnetInfo_getLockCost")]
    fn get_network_lock_cost(&self, at: Option<BlockHash>) -> RpcResult<u64>;
<<<<<<< HEAD

    #[method(name = "subtensor_epoch")]
    fn get_subtensor_epoch(&self, netuid: u16, at: Option<BlockHash>) -> RpcResult<Vec<u8>>;

    #[method(name = "coldkeySwap_getScheduledColdkeySwap")]
    fn get_scheduled_coldkey_swap(
        &self,
        coldkey_account_vec: Vec<u8>,
        at: Option<BlockHash>,
    ) -> RpcResult<Vec<u8>>;
    #[method(name = "coldkeySwap_getRemainingArbitrationPeriod")]
    fn get_remaining_arbitration_period(
        &self,
        coldkey_account_vec: Vec<u8>,
        at: Option<BlockHash>,
    ) -> RpcResult<Vec<u8>>;
    #[method(name = "coldkeySwap_getColdkeySwapDestinations")]
    fn get_coldkey_swap_destinations(
        &self,
        coldkey_account_vec: Vec<u8>,
        at: Option<BlockHash>,
    ) -> RpcResult<Vec<u8>>;
=======
>>>>>>> 3e8afeb2
}

pub struct SubtensorCustom<C, P> {
    /// Shared reference to the client.
    client: Arc<C>,
    _marker: std::marker::PhantomData<P>,
}

impl<C, P> SubtensorCustom<C, P> {
    /// Creates a new instance of the TransactionPayment Rpc helper.
    pub fn new(client: Arc<C>) -> Self {
        Self {
            client,
            _marker: Default::default(),
        }
    }
}

/// Error type of this RPC api.
pub enum Error {
    /// The call to runtime failed.
    RuntimeError(String),
}

impl From<Error> for ErrorObjectOwned {
    fn from(e: Error) -> Self {
        match e {
            Error::RuntimeError(e) => ErrorObject::owned(1, e, None::<()>),
        }
    }
}

impl From<Error> for i32 {
    fn from(e: Error) -> i32 {
        match e {
            Error::RuntimeError(_) => 1,
        }
    }
}

impl<C, Block> SubtensorCustomApiServer<<Block as BlockT>::Hash> for SubtensorCustom<C, Block>
where
    Block: BlockT,
    C: ProvideRuntimeApi<Block> + HeaderBackend<Block> + Send + Sync + 'static,
    C::Api: DelegateInfoRuntimeApi<Block>,
    C::Api: NeuronInfoRuntimeApi<Block>,
    C::Api: SubnetInfoRuntimeApi<Block>,
    C::Api: SubnetRegistrationRuntimeApi<Block>,
{
    fn get_delegates(&self, at: Option<<Block as BlockT>::Hash>) -> RpcResult<Vec<u8>> {
        let api = self.client.runtime_api();
        let at = at.unwrap_or_else(|| self.client.info().best_hash);

        api.get_delegates(at).map_err(|e| {
            Error::RuntimeError(format!("Unable to get delegates info: {:?}", e)).into()
        })
    }

    fn get_delegate(
        &self,
        delegate_account_vec: Vec<u8>,
        at: Option<<Block as BlockT>::Hash>,
    ) -> RpcResult<Vec<u8>> {
        let api = self.client.runtime_api();
        let at = at.unwrap_or_else(|| self.client.info().best_hash);

        api.get_delegate(at, delegate_account_vec).map_err(|e| {
            Error::RuntimeError(format!("Unable to get delegates info: {:?}", e)).into()
        })
    }

    fn get_delegated(
        &self,
        delegatee_account_vec: Vec<u8>,
        at: Option<<Block as BlockT>::Hash>,
    ) -> RpcResult<Vec<u8>> {
        let api = self.client.runtime_api();
        let at = at.unwrap_or_else(|| self.client.info().best_hash);

        api.get_delegated(at, delegatee_account_vec).map_err(|e| {
            Error::RuntimeError(format!("Unable to get delegates info: {:?}", e)).into()
        })
    }

    fn get_neurons_lite(
        &self,
        netuid: u16,
        at: Option<<Block as BlockT>::Hash>,
    ) -> RpcResult<Vec<u8>> {
        let api = self.client.runtime_api();
        let at = at.unwrap_or_else(|| self.client.info().best_hash);

        api.get_neurons_lite(at, netuid).map_err(|e| {
            Error::RuntimeError(format!("Unable to get neurons lite info: {:?}", e)).into()
        })
    }

    fn get_neuron_lite(
        &self,
        netuid: u16,
        uid: u16,
        at: Option<<Block as BlockT>::Hash>,
    ) -> RpcResult<Vec<u8>> {
        let api = self.client.runtime_api();
        let at = at.unwrap_or_else(|| self.client.info().best_hash);

        api.get_neuron_lite(at, netuid, uid).map_err(|e| {
            Error::RuntimeError(format!("Unable to get neurons lite info: {:?}", e)).into()
        })
    }

    fn get_neurons(&self, netuid: u16, at: Option<<Block as BlockT>::Hash>) -> RpcResult<Vec<u8>> {
        let api = self.client.runtime_api();
        let at = at.unwrap_or_else(|| self.client.info().best_hash);

        api.get_neurons(at, netuid)
            .map_err(|e| Error::RuntimeError(format!("Unable to get neurons info: {:?}", e)).into())
    }

    fn get_neuron(
        &self,
        netuid: u16,
        uid: u16,
        at: Option<<Block as BlockT>::Hash>,
    ) -> RpcResult<Vec<u8>> {
        let api = self.client.runtime_api();
        let at = at.unwrap_or_else(|| self.client.info().best_hash);

        api.get_neuron(at, netuid, uid)
            .map_err(|e| Error::RuntimeError(format!("Unable to get neuron info: {:?}", e)).into())
    }

    fn get_subnet_info(
        &self,
        netuid: u16,
        at: Option<<Block as BlockT>::Hash>,
    ) -> RpcResult<Vec<u8>> {
        let api = self.client.runtime_api();
        let at = at.unwrap_or_else(|| self.client.info().best_hash);

        api.get_subnet_info(at, netuid)
            .map_err(|e| Error::RuntimeError(format!("Unable to get subnet info: {:?}", e)).into())
    }

    fn get_subnet_hyperparams(
        &self,
        netuid: u16,
        at: Option<<Block as BlockT>::Hash>,
    ) -> RpcResult<Vec<u8>> {
        let api = self.client.runtime_api();
        let at = at.unwrap_or_else(|| self.client.info().best_hash);

        api.get_subnet_hyperparams(at, netuid)
            .map_err(|e| Error::RuntimeError(format!("Unable to get subnet info: {:?}", e)).into())
    }

    fn get_subnets_info(&self, at: Option<<Block as BlockT>::Hash>) -> RpcResult<Vec<u8>> {
        let api = self.client.runtime_api();
        let at = at.unwrap_or_else(|| self.client.info().best_hash);

        api.get_subnets_info(at)
            .map_err(|e| Error::RuntimeError(format!("Unable to get subnets info: {:?}", e)).into())
    }

    fn get_network_lock_cost(&self, at: Option<<Block as BlockT>::Hash>) -> RpcResult<u64> {
        let api = self.client.runtime_api();
        let at = at.unwrap_or_else(|| self.client.info().best_hash);

        api.get_network_registration_cost(at).map_err(|e| {
            Error::RuntimeError(format!("Unable to get subnet lock cost: {:?}", e)).into()
        })
    }
<<<<<<< HEAD

    fn get_subtensor_epoch(&self, netuid: u16, at: Option<<Block as BlockT>::Hash>) -> RpcResult<Vec<u8>> {
        let api = self.client.runtime_api();
        let at = at.unwrap_or_else(|| self.client.info().best_hash);

        api.get_subtensor_epoch(at, netuid).map_err(|e| {
            Error::RuntimeError(format!("Unable to get subtensor epoch: {:?}", e)).into()
        })
    }

    fn get_scheduled_coldkey_swap(
        &self,
        coldkey_account_vec: Vec<u8>,
        at: Option<<Block as BlockT>::Hash>,
    ) -> RpcResult<Vec<u8>> {
        let api = self.client.runtime_api();
        let at = at.unwrap_or_else(|| self.client.info().best_hash);

        api.get_scheduled_coldkey_swap(at, coldkey_account_vec)
            .map_err(|e| {
                Error::RuntimeError(format!("Unable to get scheduled coldkey swap: {:?}", e)).into()
            })
    }

    fn get_remaining_arbitration_period(
        &self,
        coldkey_account_vec: Vec<u8>,
        at: Option<<Block as BlockT>::Hash>,
    ) -> RpcResult<Vec<u8>> {
        let api = self.client.runtime_api();
        let at = at.unwrap_or_else(|| self.client.info().best_hash);

        api.get_remaining_arbitration_period(at, coldkey_account_vec)
            .map_err(|e| {
                Error::RuntimeError(format!(
                    "Unable to get remaining arbitration period: {:?}",
                    e
                ))
                .into()
            })
    }

    fn get_coldkey_swap_destinations(
        &self,
        coldkey_account_vec: Vec<u8>,
        at: Option<<Block as BlockT>::Hash>,
    ) -> RpcResult<Vec<u8>> {
        let api = self.client.runtime_api();
        let at = at.unwrap_or_else(|| self.client.info().best_hash);

        api.get_coldkey_swap_destinations(at, coldkey_account_vec)
            .map_err(|e| {
                Error::RuntimeError(format!("Unable to get coldkey swap destinations: {:?}", e))
                    .into()
            })
    }
=======
>>>>>>> 3e8afeb2
}<|MERGE_RESOLUTION|>--- conflicted
+++ resolved
@@ -51,31 +51,9 @@
 
     #[method(name = "subnetInfo_getLockCost")]
     fn get_network_lock_cost(&self, at: Option<BlockHash>) -> RpcResult<u64>;
-<<<<<<< HEAD
 
     #[method(name = "subtensor_epoch")]
     fn get_subtensor_epoch(&self, netuid: u16, at: Option<BlockHash>) -> RpcResult<Vec<u8>>;
-
-    #[method(name = "coldkeySwap_getScheduledColdkeySwap")]
-    fn get_scheduled_coldkey_swap(
-        &self,
-        coldkey_account_vec: Vec<u8>,
-        at: Option<BlockHash>,
-    ) -> RpcResult<Vec<u8>>;
-    #[method(name = "coldkeySwap_getRemainingArbitrationPeriod")]
-    fn get_remaining_arbitration_period(
-        &self,
-        coldkey_account_vec: Vec<u8>,
-        at: Option<BlockHash>,
-    ) -> RpcResult<Vec<u8>>;
-    #[method(name = "coldkeySwap_getColdkeySwapDestinations")]
-    fn get_coldkey_swap_destinations(
-        &self,
-        coldkey_account_vec: Vec<u8>,
-        at: Option<BlockHash>,
-    ) -> RpcResult<Vec<u8>>;
-=======
->>>>>>> 3e8afeb2
 }
 
 pub struct SubtensorCustom<C, P> {
@@ -248,8 +226,6 @@
             Error::RuntimeError(format!("Unable to get subnet lock cost: {:?}", e)).into()
         })
     }
-<<<<<<< HEAD
-
     fn get_subtensor_epoch(&self, netuid: u16, at: Option<<Block as BlockT>::Hash>) -> RpcResult<Vec<u8>> {
         let api = self.client.runtime_api();
         let at = at.unwrap_or_else(|| self.client.info().best_hash);
@@ -259,52 +235,4 @@
         })
     }
 
-    fn get_scheduled_coldkey_swap(
-        &self,
-        coldkey_account_vec: Vec<u8>,
-        at: Option<<Block as BlockT>::Hash>,
-    ) -> RpcResult<Vec<u8>> {
-        let api = self.client.runtime_api();
-        let at = at.unwrap_or_else(|| self.client.info().best_hash);
-
-        api.get_scheduled_coldkey_swap(at, coldkey_account_vec)
-            .map_err(|e| {
-                Error::RuntimeError(format!("Unable to get scheduled coldkey swap: {:?}", e)).into()
-            })
-    }
-
-    fn get_remaining_arbitration_period(
-        &self,
-        coldkey_account_vec: Vec<u8>,
-        at: Option<<Block as BlockT>::Hash>,
-    ) -> RpcResult<Vec<u8>> {
-        let api = self.client.runtime_api();
-        let at = at.unwrap_or_else(|| self.client.info().best_hash);
-
-        api.get_remaining_arbitration_period(at, coldkey_account_vec)
-            .map_err(|e| {
-                Error::RuntimeError(format!(
-                    "Unable to get remaining arbitration period: {:?}",
-                    e
-                ))
-                .into()
-            })
-    }
-
-    fn get_coldkey_swap_destinations(
-        &self,
-        coldkey_account_vec: Vec<u8>,
-        at: Option<<Block as BlockT>::Hash>,
-    ) -> RpcResult<Vec<u8>> {
-        let api = self.client.runtime_api();
-        let at = at.unwrap_or_else(|| self.client.info().best_hash);
-
-        api.get_coldkey_swap_destinations(at, coldkey_account_vec)
-            .map_err(|e| {
-                Error::RuntimeError(format!("Unable to get coldkey swap destinations: {:?}", e))
-                    .into()
-            })
-    }
-=======
->>>>>>> 3e8afeb2
 }