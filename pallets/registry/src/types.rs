// This file is part of Substrate.

// Copyright (C) Parity Technologies (UK) Ltd.
// SPDX-License-Identifier: Apache-2.0

// Licensed under the Apache License, Version 2.0 (the "License");
// you may not use this file except in compliance with the License.
// You may obtain a copy of the License at
//
// 	http://www.apache.org/licenses/LICENSE-2.0
//
// Unless required by applicable law or agreed to in writing, software
// distributed under the License is distributed on an "AS IS" BASIS,
// WITHOUT WARRANTIES OR CONDITIONS OF ANY KIND, either express or implied.
// See the License for the specific language governing permissions and
// limitations under the License.

use codec::{Decode, Encode, MaxEncodedLen};
use enumflags2::{bitflags, BitFlags};
use frame_support::{
    traits::{ConstU32, Get},
    BoundedVec, CloneNoBound, PartialEqNoBound, RuntimeDebugNoBound,
};
use scale_info::{
    build::{Fields, Variants},
    meta_type, Path, Type, TypeInfo, TypeParameter,
};
use sp_runtime::{
    traits::{AppendZerosInput, Zero},
    RuntimeDebug,
};
use sp_std::{fmt::Debug, iter::once, ops::Add, prelude::*};
use subtensor_macros::freeze_struct;

/// Either underlying data blob if it is at most 32 bytes, or a hash of it. If the data is greater
/// than 32-bytes then it will be truncated when encoding.
///
/// Can also be `None`.
#[derive(Clone, Eq, PartialEq, RuntimeDebug, MaxEncodedLen)]
pub enum Data {
    /// No data here.
    None,
    /// The data is stored directly.
    Raw(BoundedVec<u8, ConstU32<64>>),
    /// Only the Blake2 hash of the data is stored. The preimage of the hash may be retrieved
    /// through some hash-lookup service.
    BlakeTwo256([u8; 32]),
    /// Only the SHA2-256 hash of the data is stored. The preimage of the hash may be retrieved
    /// through some hash-lookup service.
    Sha256([u8; 32]),
    /// Only the Keccak-256 hash of the data is stored. The preimage of the hash may be retrieved
    /// through some hash-lookup service.
    Keccak256([u8; 32]),
    /// Only the SHA3-256 hash of the data is stored. The preimage of the hash may be retrieved
    /// through some hash-lookup service.
    ShaThree256([u8; 32]),
}

impl Data {
    pub fn is_none(&self) -> bool {
        self == &Data::None
    }
}

impl Decode for Data {
    fn decode<I: codec::Input>(input: &mut I) -> sp_std::result::Result<Self, codec::Error> {
        let b = input.read_byte()?;
        Ok(match b {
            0 => Data::None,
            n @ 1..=65 => {
                let mut r: BoundedVec<_, _> = vec![0u8; (n as usize).saturating_sub(1)]
                    .try_into()
                    .expect("bound checked in match arm condition; qed");
                input.read(&mut r[..])?;
                Data::Raw(r)
            }
            66 => Data::BlakeTwo256(<[u8; 32]>::decode(input)?),
            67 => Data::Sha256(<[u8; 32]>::decode(input)?),
            68 => Data::Keccak256(<[u8; 32]>::decode(input)?),
            69 => Data::ShaThree256(<[u8; 32]>::decode(input)?),
            _ => return Err(codec::Error::from("invalid leading byte")),
        })
    }
}

impl Encode for Data {
    fn encode(&self) -> Vec<u8> {
        match self {
            Data::None => vec![0u8; 1],
            Data::Raw(ref x) => {
                let l = x.len().min(64) as u8;
                let mut r = vec![l.saturating_add(1)];
                r.extend_from_slice(&x[..]);
                r
            }
            Data::BlakeTwo256(ref h) => once(66u8).chain(h.iter().cloned()).collect(),
            Data::Sha256(ref h) => once(67u8).chain(h.iter().cloned()).collect(),
            Data::Keccak256(ref h) => once(68u8).chain(h.iter().cloned()).collect(),
            Data::ShaThree256(ref h) => once(69u8).chain(h.iter().cloned()).collect(),
        }
    }
}
impl codec::EncodeLike for Data {}

/// Add a Raw variant with the given index and a fixed sized byte array
macro_rules! data_raw_variants {
    ($variants:ident, $(($index:literal, $size:literal)),* ) => {
		$variants
		$(
			.variant(concat!("Raw", stringify!($size)), |v| v
				.index($index)
				.fields(Fields::unnamed().field(|f| f.ty::<[u8; $size]>()))
			)
		)*
    }
}

impl TypeInfo for Data {
    type Identity = Self;

    fn type_info() -> Type {
        let variants = Variants::new().variant("None", |v| v.index(0));

        // create a variant for all sizes of Raw data from 0-32
        let variants = data_raw_variants!(
            variants,
            (1, 0),
            (2, 1),
            (3, 2),
            (4, 3),
            (5, 4),
            (6, 5),
            (7, 6),
            (8, 7),
            (9, 8),
            (10, 9),
            (11, 10),
            (12, 11),
            (13, 12),
            (14, 13),
            (15, 14),
            (16, 15),
            (17, 16),
            (18, 17),
            (19, 18),
            (20, 19),
            (21, 20),
            (22, 21),
            (23, 22),
            (24, 23),
            (25, 24),
            (26, 25),
            (27, 26),
            (28, 27),
            (29, 28),
            (30, 29),
            (31, 30),
            (32, 31),
            (33, 32),
            (34, 33),
            (35, 34),
            (36, 35),
            (37, 36),
            (38, 37),
            (39, 38),
            (40, 39),
            (41, 40),
            (42, 41),
            (43, 42),
            (44, 43),
            (45, 44),
            (46, 45),
            (47, 46),
            (48, 47),
            (49, 48),
            (50, 49),
            (51, 50),
            (52, 51),
            (53, 52),
            (54, 53),
            (55, 54),
            (56, 55),
            (57, 56),
            (58, 57),
            (59, 58),
            (60, 59),
            (61, 60),
            (62, 61),
            (63, 62),
            (64, 63),
            (65, 64)
        );

        let variants = variants
            .variant("BlakeTwo256", |v| {
                v.index(66)
                    .fields(Fields::unnamed().field(|f| f.ty::<[u8; 32]>()))
            })
            .variant("Sha256", |v| {
                v.index(67)
                    .fields(Fields::unnamed().field(|f| f.ty::<[u8; 32]>()))
            })
            .variant("Keccak256", |v| {
                v.index(68)
                    .fields(Fields::unnamed().field(|f| f.ty::<[u8; 32]>()))
            })
            .variant("ShaThree256", |v| {
                v.index(69)
                    .fields(Fields::unnamed().field(|f| f.ty::<[u8; 32]>()))
            });

        Type::builder()
            .path(Path::new("Data", module_path!()))
            .variant(variants)
    }
}

impl Default for Data {
    fn default() -> Self {
        Self::None
    }
}

/// The fields that we use to identify the owner of an account with. Each corresponds to a field
/// in the `IdentityInfo` struct.
#[bitflags]
#[repr(u64)]
#[derive(Clone, Copy, PartialEq, Eq, RuntimeDebug, TypeInfo)]
pub enum IdentityField {
    Display = 0b0000000000000000000000000000000000000000000000000000000000000001,
    Legal = 0b0000000000000000000000000000000000000000000000000000000000000010,
    Web = 0b0000000000000000000000000000000000000000000000000000000000000100,
    Riot = 0b0000000000000000000000000000000000000000000000000000000000001000,
    Email = 0b0000000000000000000000000000000000000000000000000000000000010000,
    PgpFingerprint = 0b0000000000000000000000000000000000000000000000000000000000100000,
    Image = 0b0000000000000000000000000000000000000000000000000000000001000000,
    Twitter = 0b0000000000000000000000000000000000000000000000000000000010000000,
}

/// Wrapper type for `BitFlags<IdentityField>` that implements `Codec`.
#[derive(Clone, Copy, PartialEq, Default, RuntimeDebug)]
pub struct IdentityFields(pub BitFlags<IdentityField>);

impl MaxEncodedLen for IdentityFields {
    fn max_encoded_len() -> usize {
        u64::max_encoded_len()
    }
}

impl Eq for IdentityFields {}
impl Encode for IdentityFields {
    fn using_encoded<R, F: FnOnce(&[u8]) -> R>(&self, f: F) -> R {
        self.0.bits().using_encoded(f)
    }
}
impl Decode for IdentityFields {
    fn decode<I: codec::Input>(input: &mut I) -> sp_std::result::Result<Self, codec::Error> {
        let field = u64::decode(input)?;
        Ok(Self(
            <BitFlags<IdentityField>>::from_bits(field).map_err(|_| "invalid value")?,
        ))
    }
}
impl TypeInfo for IdentityFields {
    type Identity = Self;

    fn type_info() -> Type {
        Type::builder()
            .path(Path::new("BitFlags", module_path!()))
            .type_params(vec![TypeParameter::new(
                "T",
                Some(meta_type::<IdentityField>()),
            )])
            .composite(Fields::unnamed().field(|f| f.ty::<u64>().type_name("IdentityField")))
    }
}

/// Information concerning the identity of the controller of an account.
///
/// NOTE: This should be stored at the end of the storage item to facilitate the addition of extra
/// fields in a backwards compatible way through a specialized `Decode` impl.
<<<<<<< HEAD
#[freeze_struct("9d47309f8e379957")]
=======
#[freeze_struct("98e2d7fc7536226b")]
>>>>>>> bcb696b6
#[derive(
    CloneNoBound, Encode, Decode, Eq, MaxEncodedLen, PartialEqNoBound, RuntimeDebugNoBound, TypeInfo,
)]
#[codec(mel_bound())]
#[derive(frame_support::DefaultNoBound)]
#[scale_info(skip_type_params(FieldLimit))]
pub struct IdentityInfo<FieldLimit: Get<u32>> {
    /// Additional fields of the identity that are not catered for with the struct's explicit
    /// fields.
    pub additional: BoundedVec<(Data, Data), FieldLimit>,

    /// A reasonable display name for the controller of the account. This should be whatever it is
    /// that it is typically known as and should not be confusable with other entities, given
    /// reasonable context.
    ///
    /// Stored as UTF-8.
    pub display: Data,

    /// The full legal name in the local jurisdiction of the entity. This might be a bit
    /// long-winded.
    ///
    /// Stored as UTF-8.
    pub legal: Data,

    /// A representative website held by the controller of the account.
    ///
    /// NOTE: `https://` is automatically prepended.
    ///
    /// Stored as UTF-8.
    pub web: Data,

    /// The Riot/Matrix handle held by the controller of the account.
    ///
    /// Stored as UTF-8.
    pub riot: Data,

    /// The email address of the controller of the account.
    ///
    /// Stored as UTF-8.
    pub email: Data,

    /// The PGP/GPG public key of the controller of the account.
    pub pgp_fingerprint: Option<[u8; 20]>,

    /// A graphic image representing the controller of the account. Should be a company,
    /// organization or project logo or a headshot in the case of a human.
    pub image: Data,

    /// The Twitter identity. The leading `@` character may be elided.
    pub twitter: Data,
}

impl<FieldLimit: Get<u32>> IdentityInfo<FieldLimit> {
    pub fn fields(&self) -> IdentityFields {
        let mut res = <BitFlags<IdentityField>>::empty();
        if !self.display.is_none() {
            res.insert(IdentityField::Display);
        }
        if !self.legal.is_none() {
            res.insert(IdentityField::Legal);
        }
        if !self.web.is_none() {
            res.insert(IdentityField::Web);
        }
        if !self.riot.is_none() {
            res.insert(IdentityField::Riot);
        }
        if !self.email.is_none() {
            res.insert(IdentityField::Email);
        }
        if self.pgp_fingerprint.is_some() {
            res.insert(IdentityField::PgpFingerprint);
        }
        if !self.image.is_none() {
            res.insert(IdentityField::Image);
        }
        if !self.twitter.is_none() {
            res.insert(IdentityField::Twitter);
        }
        IdentityFields(res)
    }
}

/// Information concerning the identity of the controller of an account.
///
/// NOTE: This is stored separately primarily to facilitate the addition of extra fields in a
/// backwards compatible way through a specialized `Decode` impl.
#[derive(
    CloneNoBound, Encode, Eq, MaxEncodedLen, PartialEqNoBound, RuntimeDebugNoBound, TypeInfo,
)]
#[codec(mel_bound())]
#[scale_info(skip_type_params(MaxAdditionalFields))]
pub struct Registration<
    Balance: Encode + Decode + MaxEncodedLen + Copy + Clone + Debug + Eq + PartialEq,
    MaxAdditionalFields: Get<u32>,
> {
    /// Amount held on deposit for this information.
    pub deposit: Balance,

    /// Information on the identity.
    pub info: IdentityInfo<MaxAdditionalFields>,
}

impl<
        Balance: Encode + Decode + MaxEncodedLen + Copy + Clone + Debug + Eq + PartialEq + Zero + Add,
        MaxAdditionalFields: Get<u32>,
    > Registration<Balance, MaxAdditionalFields>
{
    pub(crate) fn total_deposit(&self) -> Balance {
        self.deposit
    }
}

impl<
        Balance: Encode + Decode + MaxEncodedLen + Copy + Clone + Debug + Eq + PartialEq,
        MaxAdditionalFields: Get<u32>,
    > Decode for Registration<Balance, MaxAdditionalFields>
{
    fn decode<I: codec::Input>(input: &mut I) -> sp_std::result::Result<Self, codec::Error> {
        let (deposit, info) = Decode::decode(&mut AppendZerosInput::new(input))?;
        Ok(Self { deposit, info })
    }
}

#[cfg(test)]
#[allow(clippy::indexing_slicing, clippy::unwrap_used)]
mod tests {
    use super::*;

    #[test]
    fn manual_data_type_info() {
        let mut registry = scale_info::Registry::new();
        let type_id = registry.register_type(&scale_info::meta_type::<Data>());
        let registry: scale_info::PortableRegistry = registry.into();
        let type_info = registry.resolve(type_id.id).unwrap();

        let check_type_info = |data: &Data| {
            let variant_name = match data {
                Data::None => "None".to_string(),
                Data::BlakeTwo256(_) => "BlakeTwo256".to_string(),
                Data::Sha256(_) => "Sha256".to_string(),
                Data::Keccak256(_) => "Keccak256".to_string(),
                Data::ShaThree256(_) => "ShaThree256".to_string(),
                Data::Raw(bytes) => format!("Raw{}", bytes.len()),
            };
            if let scale_info::TypeDef::Variant(variant) = &type_info.type_def {
                let variant = variant
                    .variants
                    .iter()
                    .find(|v| v.name == variant_name)
                    .unwrap_or_else(|| panic!("Expected to find variant {}", variant_name));

                let field_arr_len = variant
                    .fields
                    .first()
                    .and_then(|f| registry.resolve(f.ty.id))
                    .map(|ty| {
                        if let scale_info::TypeDef::Array(arr) = &ty.type_def {
                            arr.len
                        } else {
                            panic!("Should be an array type")
                        }
                    })
                    .unwrap_or(0);

                let encoded = data.encode();
                assert_eq!(encoded[0], variant.index);
                assert_eq!(encoded.len() as u32 - 1, field_arr_len);
            } else {
                panic!("Should be a variant type")
            };
        };

        let mut data = vec![
            Data::None,
            Data::BlakeTwo256(Default::default()),
            Data::Sha256(Default::default()),
            Data::Keccak256(Default::default()),
            Data::ShaThree256(Default::default()),
        ];

        // A Raw instance for all possible sizes of the Raw data
        for n in 0..64 {
            data.push(Data::Raw(vec![0u8; n as usize].try_into().unwrap()))
        }

        for d in data.iter() {
            check_type_info(d);
        }
    }
}<|MERGE_RESOLUTION|>--- conflicted
+++ resolved
@@ -279,11 +279,7 @@
 ///
 /// NOTE: This should be stored at the end of the storage item to facilitate the addition of extra
 /// fields in a backwards compatible way through a specialized `Decode` impl.
-<<<<<<< HEAD
-#[freeze_struct("9d47309f8e379957")]
-=======
 #[freeze_struct("98e2d7fc7536226b")]
->>>>>>> bcb696b6
 #[derive(
     CloneNoBound, Encode, Decode, Eq, MaxEncodedLen, PartialEqNoBound, RuntimeDebugNoBound, TypeInfo,
 )]
