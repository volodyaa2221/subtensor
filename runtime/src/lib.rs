#![cfg_attr(not(feature = "std"), no_std)]
// `construct_runtime!` does a lot of recursion and requires us to increase the limit to 256.
#![recursion_limit = "256"]
// Some arithmetic operations can't use the saturating equivalent, such as the PerThing types
#![allow(clippy::arithmetic_side_effects)]

// Make the WASM binary available.
#[cfg(feature = "std")]
include!(concat!(env!("OUT_DIR"), "/wasm_binary.rs"));

pub mod check_nonce;
mod migrations;

use codec::{Decode, Encode, MaxEncodedLen};
use frame_support::{
    dispatch::DispatchResultWithPostInfo,
    genesis_builder_helper::{build_config, create_default_config},
    pallet_prelude::{DispatchError, Get},
    traits::{fungible::HoldConsideration, Contains, LinearStoragePrice},
};
use frame_system::{EnsureNever, EnsureRoot, EnsureRootWithSuccess, RawOrigin};
use pallet_commitments::CanCommit;
use pallet_grandpa::{
    fg_primitives, AuthorityId as GrandpaId, AuthorityList as GrandpaAuthorityList,
};
use pallet_registry::CanRegisterIdentity;
use scale_info::TypeInfo;
use smallvec::smallvec;
use sp_api::impl_runtime_apis;
use sp_consensus_aura::sr25519::AuthorityId as AuraId;
use sp_core::{crypto::KeyTypeId, OpaqueMetadata, RuntimeDebug};
use sp_runtime::{
    create_runtime_str, generic, impl_opaque_keys,
    traits::{
        AccountIdLookup, BlakeTwo256, Block as BlockT, IdentifyAccount, NumberFor, One, Verify,
    },
    transaction_validity::{TransactionSource, TransactionValidity},
    ApplyExtrinsicResult, MultiSignature,
};
use sp_std::cmp::Ordering;
use sp_std::prelude::*;
#[cfg(feature = "std")]
use sp_version::NativeVersion;
use sp_version::RuntimeVersion;

// A few exports that help ease life for downstream crates.
pub use frame_support::{
    construct_runtime, parameter_types,
    traits::{
        ConstBool, ConstU128, ConstU32, ConstU64, ConstU8, InstanceFilter, KeyOwnerProofSystem,
        PrivilegeCmp, Randomness, StorageInfo,
    },
    weights::{
        constants::{
            BlockExecutionWeight, ExtrinsicBaseWeight, RocksDbWeight, WEIGHT_REF_TIME_PER_SECOND,
        },
        IdentityFee, Weight, WeightToFeeCoefficient, WeightToFeeCoefficients,
        WeightToFeePolynomial,
    },
    StorageValue,
};
pub use frame_system::Call as SystemCall;
pub use pallet_balances::Call as BalancesCall;
pub use pallet_timestamp::Call as TimestampCall;
use pallet_transaction_payment::{CurrencyAdapter, Multiplier};
#[cfg(any(feature = "std", test))]
pub use sp_runtime::BuildStorage;
pub use sp_runtime::{Perbill, Permill};

// Subtensor module
pub use pallet_subtensor;

// An index to a block.
pub type BlockNumber = u32;

// Alias to 512-bit hash when used in the context of a transaction signature on the chain.
pub type Signature = MultiSignature;

// Some way of identifying an account on the chain. We intentionally make it equivalent
// to the public key of our transaction signing scheme.
pub type AccountId = <<Signature as Verify>::Signer as IdentifyAccount>::AccountId;

// Balance of an account.
pub type Balance = u64;

// Index of a transaction in the chain.
pub type Index = u32;

// A hash of some data used by the chain.
pub type Hash = sp_core::H256;

// Member type for membership
type MemberCount = u32;

pub type Nonce = u32;

// Method used to calculate the fee of an extrinsic
pub const fn deposit(items: u32, bytes: u32) -> Balance {
    pub const ITEMS_FEE: Balance = 2_000 * 10_000;
    pub const BYTES_FEE: Balance = 100 * 10_000;
    (items as Balance)
        .saturating_mul(ITEMS_FEE)
        .saturating_add((bytes as Balance).saturating_mul(BYTES_FEE))
}

// Opaque types. These are used by the CLI to instantiate machinery that don't need to know
// the specifics of the runtime. They can then be made to be agnostic over specific formats
// of data like extrinsics, allowing for them to continue syncing the network through upgrades
// to even the core data structures.
pub mod opaque {
    use super::*;

    pub use sp_runtime::OpaqueExtrinsic as UncheckedExtrinsic;

    // Opaque block header type.
    pub type Header = generic::Header<BlockNumber, BlakeTwo256>;
    // Opaque block type.
    pub type Block = generic::Block<Header, UncheckedExtrinsic>;
    // Opaque block identifier type.
    pub type BlockId = generic::BlockId<Block>;

    impl_opaque_keys! {
        pub struct SessionKeys {
            pub aura: Aura,
            pub grandpa: Grandpa,
        }
    }
}

// To learn more about runtime versioning, see:
// https://docs.substrate.io/main-docs/build/upgrade#runtime-versioning
#[sp_version::runtime_version]
pub const VERSION: RuntimeVersion = RuntimeVersion {
    spec_name: create_runtime_str!("node-subtensor"),
    impl_name: create_runtime_str!("node-subtensor"),
    authoring_version: 1,
    // The version of the runtime specification. A full node will not attempt to use its native
    //   runtime in substitute for the on-chain Wasm runtime unless all of `spec_name`,
    //   `spec_version`, and `authoring_version` are the same between Wasm and native.
    // This value is set to 100 to notify Polkadot-JS App (https://polkadot.js.org/apps) to use
    //   the compatible custom types.
<<<<<<< HEAD
    spec_version: 186,
=======
    spec_version: 194,
>>>>>>> bcb696b6
    impl_version: 1,
    apis: RUNTIME_API_VERSIONS,
    transaction_version: 1,
    state_version: 1,
};

/// This determines the average expected block time that we are targeting.
/// Blocks will be produced at a minimum duration defined by `SLOT_DURATION`.
/// `SLOT_DURATION` is picked up by `pallet_timestamp` which is in turn picked
/// up by `pallet_aura` to implement `fn slot_duration()`.
///
/// Change this to adjust the block time.
#[cfg(not(feature = "fast-blocks"))]
pub const MILLISECS_PER_BLOCK: u64 = 12000;

/// Fast blocks for development
#[cfg(feature = "fast-blocks")]
pub const MILLISECS_PER_BLOCK: u64 = 250;

// NOTE: Currently it is not possible to change the slot duration after the chain has started.
//       Attempting to do so will brick block production.
pub const SLOT_DURATION: u64 = MILLISECS_PER_BLOCK;

// Time is measured by number of blocks.
pub const MINUTES: BlockNumber = 60_000 / (MILLISECS_PER_BLOCK as BlockNumber);
pub const HOURS: BlockNumber = MINUTES * 60;
pub const DAYS: BlockNumber = HOURS * 24;

// The version information used to identify this runtime when compiled natively.
#[cfg(feature = "std")]
pub fn native_version() -> NativeVersion {
    NativeVersion {
        runtime_version: VERSION,
        can_author_with: Default::default(),
    }
}

const NORMAL_DISPATCH_RATIO: Perbill = Perbill::from_percent(75);

parameter_types! {
    pub const BlockHashCount: BlockNumber = 2400;
    pub const Version: RuntimeVersion = VERSION;
    // We allow for 2 seconds of compute with a 6 second average block time.
    pub BlockWeights: frame_system::limits::BlockWeights =
        frame_system::limits::BlockWeights::with_sensible_defaults(
            Weight::from_parts(4u64 * WEIGHT_REF_TIME_PER_SECOND, u64::MAX),
            NORMAL_DISPATCH_RATIO,
        );
    pub BlockLength: frame_system::limits::BlockLength = frame_system::limits::BlockLength
        ::max_with_normal_ratio(10 * 1024 * 1024, NORMAL_DISPATCH_RATIO);
    pub const SS58Prefix: u8 = 42;
}

// Configure FRAME pallets to include in runtime.

impl frame_system::Config for Runtime {
    // The basic call filter to use in dispatchable.
    type BaseCallFilter = SafeMode;
    // Block & extrinsics weights: base values and limits.
    type BlockWeights = BlockWeights;
    // The maximum length of a block (in bytes).
    type BlockLength = BlockLength;
    // The identifier used to distinguish between accounts.
    type AccountId = AccountId;
    // The aggregated dispatch type that is available for extrinsics.
    type RuntimeCall = RuntimeCall;
    // The aggregated runtime tasks.
    type RuntimeTask = RuntimeTask;
    // The lookup mechanism to get account ID from whatever is passed in dispatchers.
    type Lookup = AccountIdLookup<AccountId, ()>;
    // The type for hashing blocks and tries.
    type Hash = Hash;
    // The hashing algorithm used.
    type Hashing = BlakeTwo256;
    // The ubiquitous event type.
    type RuntimeEvent = RuntimeEvent;
    // The ubiquitous origin type.
    type RuntimeOrigin = RuntimeOrigin;
    // Maximum number of block number to block hash mappings to keep (oldest pruned first).
    type BlockHashCount = BlockHashCount;
    // The weight of database operations that the runtime can invoke.
    type DbWeight = RocksDbWeight;
    // Version of the runtime.
    type Version = Version;
    // Converts a module to the index of the module in `construct_runtime!`.
    //
    // This type is being generated by `construct_runtime!`.
    type PalletInfo = PalletInfo;
    // What to do if a new account is created.
    type OnNewAccount = ();
    // What to do if an account is fully reaped from the system.
    type OnKilledAccount = ();
    // The data to be stored in an account.
    type AccountData = pallet_balances::AccountData<Balance>;
    // Weight information for the extrinsics of this pallet.
    type SystemWeightInfo = ();
    // This is used as an identifier of the chain. 42 is the generic substrate prefix.
    type SS58Prefix = SS58Prefix;
    // The set code logic, just the default since we're not a parachain.
    type OnSetCode = ();
    type MaxConsumers = frame_support::traits::ConstU32<16>;
    type Nonce = Nonce;
    type Block = Block;
    type SingleBlockMigrations = Migrations;
    type MultiBlockMigrator = ();
    type PreInherents = ();
    type PostInherents = ();
    type PostTransactions = ();
}

impl pallet_insecure_randomness_collective_flip::Config for Runtime {}

impl pallet_aura::Config for Runtime {
    type AuthorityId = AuraId;
    type DisabledValidators = ();
    type MaxAuthorities = ConstU32<32>;
    type AllowMultipleBlocksPerSlot = ConstBool<false>;
    type SlotDuration = pallet_aura::MinimumPeriodTimesTwo<Runtime>;
}

impl pallet_grandpa::Config for Runtime {
    type RuntimeEvent = RuntimeEvent;

    type KeyOwnerProof = sp_core::Void;

    type WeightInfo = ();
    type MaxAuthorities = ConstU32<32>;
    type MaxSetIdSessionEntries = ConstU64<0>;
    type MaxNominators = ConstU32<20>;

    type EquivocationReportSystem = ();
}

impl pallet_timestamp::Config for Runtime {
    // A timestamp: milliseconds since the unix epoch.
    type Moment = u64;
    type OnTimestampSet = Aura;
    type MinimumPeriod = ConstU64<{ SLOT_DURATION / 2 }>;
    type WeightInfo = ();
}

impl pallet_utility::Config for Runtime {
    type RuntimeEvent = RuntimeEvent;
    type RuntimeCall = RuntimeCall;
    type PalletsOrigin = OriginCaller;
    type WeightInfo = pallet_utility::weights::SubstrateWeight<Runtime>;
}

parameter_types! {
    pub const DisallowPermissionlessEnterDuration: BlockNumber = 0;
    pub const DisallowPermissionlessExtendDuration: BlockNumber = 0;

<<<<<<< HEAD
    pub const RootEnterDuration: BlockNumber = 5 * 60 * 3; // 3 hours
    pub const RootExtendDuration: BlockNumber = 5 * 60 * 3; // 3 hours
=======
    pub const RootEnterDuration: BlockNumber = 5 * 60 * 24; // 24 hours

    pub const RootExtendDuration: BlockNumber = 5 * 60 * 12; // 12 hours
>>>>>>> bcb696b6

    pub const DisallowPermissionlessEntering: Option<Balance> = None;
    pub const DisallowPermissionlessExtending: Option<Balance> = None;
    pub const DisallowPermissionlessRelease: Option<BlockNumber> = None;
}

pub struct SafeModeWhitelistedCalls;
impl Contains<RuntimeCall> for SafeModeWhitelistedCalls {
    fn contains(call: &RuntimeCall) -> bool {
        matches!(
            call,
            RuntimeCall::Sudo(_)
<<<<<<< HEAD
                | RuntimeCall::System(_)
                | RuntimeCall::SafeMode(_)
                | RuntimeCall::Timestamp(_)
=======
                | RuntimeCall::Multisig(_)
                | RuntimeCall::System(_)
                | RuntimeCall::SafeMode(_)
                | RuntimeCall::Timestamp(_)
                | RuntimeCall::SubtensorModule(
                    pallet_subtensor::Call::schedule_coldkey_swap { .. }
                        | pallet_subtensor::Call::set_weights { .. }
                        | pallet_subtensor::Call::set_root_weights { .. }
                        | pallet_subtensor::Call::serve_axon { .. }
                )
                | RuntimeCall::Commitments(pallet_commitments::Call::set_commitment { .. })
>>>>>>> bcb696b6
        )
    }
}

impl pallet_safe_mode::Config for Runtime {
    type RuntimeEvent = RuntimeEvent;
    type Currency = Balances;
    type RuntimeHoldReason = RuntimeHoldReason;
    type WhitelistedCalls = SafeModeWhitelistedCalls;
    type EnterDuration = DisallowPermissionlessEnterDuration;
    type ExtendDuration = DisallowPermissionlessExtendDuration;
    type EnterDepositAmount = DisallowPermissionlessEntering;
    type ExtendDepositAmount = DisallowPermissionlessExtending;
    type ForceEnterOrigin = EnsureRootWithSuccess<AccountId, RootEnterDuration>;
    type ForceExtendOrigin = EnsureRootWithSuccess<AccountId, RootExtendDuration>;
    type ForceExitOrigin = EnsureRoot<AccountId>;
    type ForceDepositOrigin = EnsureRoot<AccountId>;
    type Notify = ();
    type ReleaseDelay = DisallowPermissionlessRelease;
    type WeightInfo = pallet_safe_mode::weights::SubstrateWeight<Runtime>;
}

// Existential deposit.
pub const EXISTENTIAL_DEPOSIT: u64 = 500;

impl pallet_balances::Config for Runtime {
    type MaxLocks = ConstU32<50>;
    type MaxReserves = ConstU32<50>;
    type ReserveIdentifier = [u8; 8];
    // The type for recording an account's balance.
    type Balance = Balance;
    // The ubiquitous event type.
    type RuntimeEvent = RuntimeEvent;
    type DustRemoval = ();
    type ExistentialDeposit = ConstU64<EXISTENTIAL_DEPOSIT>;
    type AccountStore = System;
    type WeightInfo = pallet_balances::weights::SubstrateWeight<Runtime>;

    type RuntimeHoldReason = RuntimeHoldReason;
    type RuntimeFreezeReason = RuntimeFreezeReason;
    type FreezeIdentifier = RuntimeFreezeReason;
    type MaxFreezes = ConstU32<50>;
}

pub struct LinearWeightToFee<C>(sp_std::marker::PhantomData<C>);

impl<C> WeightToFeePolynomial for LinearWeightToFee<C>
where
    C: Get<Balance>,
{
    type Balance = Balance;

    fn polynomial() -> WeightToFeeCoefficients<Self::Balance> {
        let coefficient = WeightToFeeCoefficient {
            coeff_integer: 0,
            coeff_frac: Perbill::from_parts(1_000_000),
            negative: false,
            degree: 1,
        };

        smallvec!(coefficient)
    }
}

parameter_types! {
    // Used with LinearWeightToFee conversion.
    pub const FeeWeightRatio: u64 = 1;
    pub const TransactionByteFee: u128 = 1;
    pub FeeMultiplier: Multiplier = Multiplier::one();
}

impl pallet_transaction_payment::Config for Runtime {
    type RuntimeEvent = RuntimeEvent;

    type OnChargeTransaction = CurrencyAdapter<Balances, ()>;
    //type TransactionByteFee = TransactionByteFee;

    // Convert dispatch weight to a chargeable fee.
    type WeightToFee = LinearWeightToFee<FeeWeightRatio>;

    type FeeMultiplierUpdate = ();

    type OperationalFeeMultiplier = ConstU8<1>;

    type LengthToFee = IdentityFee<Balance>;
    //type FeeMultiplierUpdate = ConstFeeMultiplier<FeeMultiplier>;
}

// Configure collective pallet for council
parameter_types! {
    pub const CouncilMotionDuration: BlockNumber = 12 * HOURS;
    pub const CouncilMaxProposals: u32 = 10;
    pub const CouncilMaxMembers: u32 = 3;
}

// Configure collective pallet for Senate
parameter_types! {
    pub const SenateMaxMembers: u32 = 12;
}

use pallet_collective::{CanPropose, CanVote, GetVotingMembers};
pub struct CanProposeToTriumvirate;
impl CanPropose<AccountId> for CanProposeToTriumvirate {
    fn can_propose(account: &AccountId) -> bool {
        Triumvirate::is_member(account)
    }
}

pub struct CanVoteToTriumvirate;
impl CanVote<AccountId> for CanVoteToTriumvirate {
    fn can_vote(_: &AccountId) -> bool {
        //Senate::is_member(account)
        false // Disable voting from pallet_collective::vote
    }
}

use pallet_subtensor::{CollectiveInterface, MemberManagement};
pub struct ManageSenateMembers;
impl MemberManagement<AccountId> for ManageSenateMembers {
    fn add_member(account: &AccountId) -> DispatchResultWithPostInfo {
        let who = Address::Id(account.clone());
        SenateMembers::add_member(RawOrigin::Root.into(), who)
    }

    fn remove_member(account: &AccountId) -> DispatchResultWithPostInfo {
        let who = Address::Id(account.clone());
        SenateMembers::remove_member(RawOrigin::Root.into(), who)
    }

    fn swap_member(rm: &AccountId, add: &AccountId) -> DispatchResultWithPostInfo {
        let remove = Address::Id(rm.clone());
        let add = Address::Id(add.clone());

        Triumvirate::remove_votes(rm)?;
        SenateMembers::swap_member(RawOrigin::Root.into(), remove, add)
    }

    fn is_member(account: &AccountId) -> bool {
        SenateMembers::members().contains(account)
    }

    fn members() -> Vec<AccountId> {
        SenateMembers::members().into()
    }

    fn max_members() -> u32 {
        SenateMaxMembers::get()
    }
}

pub struct GetSenateMemberCount;
impl GetVotingMembers<MemberCount> for GetSenateMemberCount {
    fn get_count() -> MemberCount {
        SenateMembers::members().len() as u32
    }
}
impl Get<MemberCount> for GetSenateMemberCount {
    fn get() -> MemberCount {
        SenateMaxMembers::get()
    }
}

pub struct TriumvirateVotes;
impl CollectiveInterface<AccountId, Hash, u32> for TriumvirateVotes {
    fn remove_votes(hotkey: &AccountId) -> Result<bool, sp_runtime::DispatchError> {
        Triumvirate::remove_votes(hotkey)
    }

    fn add_vote(
        hotkey: &AccountId,
        proposal: Hash,
        index: u32,
        approve: bool,
    ) -> Result<bool, sp_runtime::DispatchError> {
        Triumvirate::do_vote(hotkey.clone(), proposal, index, approve)
    }
}

type EnsureMajoritySenate =
    pallet_collective::EnsureProportionMoreThan<AccountId, TriumvirateCollective, 1, 2>;

// We call pallet_collective TriumvirateCollective
type TriumvirateCollective = pallet_collective::Instance1;
impl pallet_collective::Config<TriumvirateCollective> for Runtime {
    type RuntimeOrigin = RuntimeOrigin;
    type Proposal = RuntimeCall;
    type RuntimeEvent = RuntimeEvent;
    type MotionDuration = CouncilMotionDuration;
    type MaxProposals = CouncilMaxProposals;
    type MaxMembers = GetSenateMemberCount;
    type DefaultVote = pallet_collective::PrimeDefaultVote;
    type WeightInfo = pallet_collective::weights::SubstrateWeight<Runtime>;
    type SetMembersOrigin = EnsureNever<AccountId>;
    type CanPropose = CanProposeToTriumvirate;
    type CanVote = CanVoteToTriumvirate;
    type GetVotingMembers = GetSenateMemberCount;
}

// We call council members Triumvirate
type TriumvirateMembership = pallet_membership::Instance1;
impl pallet_membership::Config<TriumvirateMembership> for Runtime {
    type RuntimeEvent = RuntimeEvent;
    type AddOrigin = EnsureRoot<AccountId>;
    type RemoveOrigin = EnsureRoot<AccountId>;
    type SwapOrigin = EnsureRoot<AccountId>;
    type ResetOrigin = EnsureRoot<AccountId>;
    type PrimeOrigin = EnsureRoot<AccountId>;
    type MembershipInitialized = Triumvirate;
    type MembershipChanged = Triumvirate;
    type MaxMembers = CouncilMaxMembers;
    type WeightInfo = pallet_membership::weights::SubstrateWeight<Runtime>;
}

// We call our top K delegates membership Senate
type SenateMembership = pallet_membership::Instance2;
impl pallet_membership::Config<SenateMembership> for Runtime {
    type RuntimeEvent = RuntimeEvent;
    type AddOrigin = EnsureRoot<AccountId>;
    type RemoveOrigin = EnsureRoot<AccountId>;
    type SwapOrigin = EnsureRoot<AccountId>;
    type ResetOrigin = EnsureRoot<AccountId>;
    type PrimeOrigin = EnsureRoot<AccountId>;
    type MembershipInitialized = ();
    type MembershipChanged = ();
    type MaxMembers = SenateMaxMembers;
    type WeightInfo = pallet_membership::weights::SubstrateWeight<Runtime>;
}

impl pallet_sudo::Config for Runtime {
    type RuntimeEvent = RuntimeEvent;
    type RuntimeCall = RuntimeCall;

    type WeightInfo = pallet_sudo::weights::SubstrateWeight<Runtime>;
}

parameter_types! {
    // According to multisig pallet, key and value size be computed as follows:
    // value size is `4 + sizeof((BlockNumber, Balance, AccountId))` bytes
    // key size is `32 + sizeof(AccountId)` bytes.
    // For our case, One storage item; key size is 32+32=64 bytes; value is size 4+4+8+32 bytes = 48 bytes.
    pub const DepositBase: Balance = deposit(1, 112);
    // Additional storage item size of 32 bytes.
    pub const DepositFactor: Balance = deposit(0, 32);
    pub const MaxSignatories: u32 = 100;
}

impl pallet_multisig::Config for Runtime {
    type RuntimeEvent = RuntimeEvent;
    type RuntimeCall = RuntimeCall;
    type Currency = Balances;
    type DepositBase = DepositBase;
    type DepositFactor = DepositFactor;
    type MaxSignatories = MaxSignatories;
    type WeightInfo = pallet_multisig::weights::SubstrateWeight<Runtime>;
}

// Proxy Pallet config
parameter_types! {
    // One storage item; key size sizeof(AccountId) = 32, value sizeof(Balance) = 8; 40 total
    pub const ProxyDepositBase: Balance = deposit(1, 40);
    // Adding 32 bytes + sizeof(ProxyType) = 32 + 1
    pub const ProxyDepositFactor: Balance = deposit(0, 33);
    pub const MaxProxies: u32 = 20; // max num proxies per acct
    pub const MaxPending: u32 = 15 * 5; // max blocks pending ~15min
    // 16 bytes
    pub const AnnouncementDepositBase: Balance =  deposit(1, 16);
    // 68 bytes per announcement
    pub const AnnouncementDepositFactor: Balance = deposit(0, 68);
}

#[derive(
    Copy,
    Clone,
    Eq,
    PartialEq,
    Ord,
    PartialOrd,
    Encode,
    Decode,
    RuntimeDebug,
    MaxEncodedLen,
    TypeInfo,
)]
pub enum ProxyType {
    Any,
    Owner, // Subnet owner Calls
    NonCritical,
    NonTransfer,
    Senate,
    NonFungibile, // Nothing involving moving TAO
    Triumvirate,
    Governance, // Both above governance
    Staking,
    Registration,
}
impl Default for ProxyType {
    fn default() -> Self {
        Self::Any
    }
} // allow all Calls; required to be most permissive
impl InstanceFilter<RuntimeCall> for ProxyType {
    fn filter(&self, c: &RuntimeCall) -> bool {
        match self {
            ProxyType::Any => true,
            ProxyType::NonTransfer => !matches!(c, RuntimeCall::Balances(..)),
            ProxyType::NonFungibile => !matches!(
                c,
                RuntimeCall::Balances(..)
                    | RuntimeCall::SubtensorModule(pallet_subtensor::Call::add_stake { .. })
                    | RuntimeCall::SubtensorModule(pallet_subtensor::Call::remove_stake { .. })
                    | RuntimeCall::SubtensorModule(pallet_subtensor::Call::burned_register { .. })
                    | RuntimeCall::SubtensorModule(pallet_subtensor::Call::root_register { .. })
            ),
            ProxyType::Owner => matches!(c, RuntimeCall::AdminUtils(..)),
            ProxyType::NonCritical => !matches!(
                c,
                RuntimeCall::SubtensorModule(pallet_subtensor::Call::dissolve_network { .. })
                    | RuntimeCall::SubtensorModule(pallet_subtensor::Call::root_register { .. })
                    | RuntimeCall::SubtensorModule(pallet_subtensor::Call::burned_register { .. })
                    | RuntimeCall::Triumvirate(..)
            ),
            ProxyType::Triumvirate => matches!(
                c,
                RuntimeCall::Triumvirate(..) | RuntimeCall::TriumvirateMembers(..)
            ),
            ProxyType::Senate => matches!(c, RuntimeCall::SenateMembers(..)),
            ProxyType::Governance => matches!(
                c,
                RuntimeCall::SenateMembers(..)
                    | RuntimeCall::Triumvirate(..)
                    | RuntimeCall::TriumvirateMembers(..)
            ),
            ProxyType::Staking => matches!(
                c,
                RuntimeCall::SubtensorModule(pallet_subtensor::Call::add_stake { .. })
                    | RuntimeCall::SubtensorModule(pallet_subtensor::Call::remove_stake { .. })
            ),
            ProxyType::Registration => matches!(
                c,
                RuntimeCall::SubtensorModule(pallet_subtensor::Call::burned_register { .. })
                    | RuntimeCall::SubtensorModule(pallet_subtensor::Call::register { .. })
            ),
        }
    }
    fn is_superset(&self, o: &Self) -> bool {
        match (self, o) {
            (x, y) if x == y => true,
            (ProxyType::Any, _) => true,
            (_, ProxyType::Any) => false,
            (ProxyType::NonTransfer, _) => true,
            (ProxyType::Governance, ProxyType::Triumvirate | ProxyType::Senate) => true,
            _ => false,
        }
    }
}

impl pallet_proxy::Config for Runtime {
    type RuntimeEvent = RuntimeEvent;
    type RuntimeCall = RuntimeCall;
    type Currency = Balances;
    type ProxyType = ProxyType;
    type ProxyDepositBase = ProxyDepositBase;
    type ProxyDepositFactor = ProxyDepositFactor;
    type MaxProxies = MaxProxies;
    type WeightInfo = pallet_proxy::weights::SubstrateWeight<Runtime>;
    type MaxPending = MaxPending;
    type CallHasher = BlakeTwo256;
    type AnnouncementDepositBase = AnnouncementDepositBase;
    type AnnouncementDepositFactor = AnnouncementDepositFactor;
}

parameter_types! {
    pub MaximumSchedulerWeight: Weight = Perbill::from_percent(80) *
        BlockWeights::get().max_block;
    pub const MaxScheduledPerBlock: u32 = 50;
    pub const NoPreimagePostponement: Option<u32> = Some(10);
}

/// Used the compare the privilege of an origin inside the scheduler.
pub struct OriginPrivilegeCmp;

impl PrivilegeCmp<OriginCaller> for OriginPrivilegeCmp {
    fn cmp_privilege(left: &OriginCaller, right: &OriginCaller) -> Option<Ordering> {
        if left == right {
            return Some(Ordering::Equal);
        }

        match (left, right) {
            // Root is greater than anything.
            (OriginCaller::system(frame_system::RawOrigin::Root), _) => Some(Ordering::Greater),
            // Check which one has more yes votes.
            (
                OriginCaller::Triumvirate(pallet_collective::RawOrigin::Members(
                    l_yes_votes,
                    l_count,
                )),
                OriginCaller::Triumvirate(pallet_collective::RawOrigin::Members(
                    r_yes_votes,
                    r_count,
                )), // Equivalent to (l_yes_votes / l_count).cmp(&(r_yes_votes / r_count))
            ) => Some(
                l_yes_votes
                    .saturating_mul(*r_count)
                    .cmp(&r_yes_votes.saturating_mul(*l_count)),
            ),
            // For every other origin we don't care, as they are not used for `ScheduleOrigin`.
            _ => None,
        }
    }
}

impl pallet_scheduler::Config for Runtime {
    type RuntimeOrigin = RuntimeOrigin;
    type RuntimeEvent = RuntimeEvent;
    type PalletsOrigin = OriginCaller;
    type RuntimeCall = RuntimeCall;
    type MaximumWeight = MaximumSchedulerWeight;
    type ScheduleOrigin = EnsureRoot<AccountId>;
    type MaxScheduledPerBlock = MaxScheduledPerBlock;
    type WeightInfo = pallet_scheduler::weights::SubstrateWeight<Runtime>;
    type OriginPrivilegeCmp = OriginPrivilegeCmp;
    type Preimages = Preimage;
}

parameter_types! {
    pub const PreimageMaxSize: u32 = 4096 * 1024;
    pub const PreimageBaseDeposit: Balance = deposit(2, 64);
    pub const PreimageByteDeposit: Balance = deposit(0, 1);
    pub const PreimageHoldReason: RuntimeHoldReason =
        RuntimeHoldReason::Preimage(pallet_preimage::HoldReason::Preimage);
}

impl pallet_preimage::Config for Runtime {
    type WeightInfo = pallet_preimage::weights::SubstrateWeight<Runtime>;
    type RuntimeEvent = RuntimeEvent;
    type Currency = Balances;
    type ManagerOrigin = EnsureRoot<AccountId>;
    type Consideration = HoldConsideration<
        AccountId,
        Balances,
        PreimageHoldReason,
        LinearStoragePrice<PreimageBaseDeposit, PreimageByteDeposit, Balance>,
    >;
}

pub struct AllowIdentityReg;

impl CanRegisterIdentity<AccountId> for AllowIdentityReg {
    #[cfg(not(feature = "runtime-benchmarks"))]
    fn can_register(address: &AccountId, identified: &AccountId) -> bool {
        if address != identified {
            SubtensorModule::coldkey_owns_hotkey(address, identified)
                && SubtensorModule::is_hotkey_registered_on_network(0, identified)
        } else {
            SubtensorModule::is_subnet_owner(address)
        }
    }

    #[cfg(feature = "runtime-benchmarks")]
    fn can_register(_: &AccountId, _: &AccountId) -> bool {
        true
    }
}

// Configure registry pallet.
parameter_types! {
    pub const MaxAdditionalFields: u32 = 1;
    pub const InitialDeposit: Balance = 100_000_000; // 0.1 TAO
    pub const FieldDeposit: Balance = 100_000_000; // 0.1 TAO
}

impl pallet_registry::Config for Runtime {
    type RuntimeEvent = RuntimeEvent;
    type RuntimeHoldReason = RuntimeHoldReason;
    type Currency = Balances;
    type CanRegister = AllowIdentityReg;
    type WeightInfo = pallet_registry::weights::SubstrateWeight<Runtime>;

    type MaxAdditionalFields = MaxAdditionalFields;
    type InitialDeposit = InitialDeposit;
    type FieldDeposit = FieldDeposit;
}

parameter_types! {
    pub const MaxCommitFields: u32 = 1;
    pub const CommitmentInitialDeposit: Balance = 0; // Free
    pub const CommitmentFieldDeposit: Balance = 0; // Free
    pub const CommitmentRateLimit: BlockNumber = 100; // Allow commitment every 100 blocks
}

pub struct AllowCommitments;
impl CanCommit<AccountId> for AllowCommitments {
    #[cfg(not(feature = "runtime-benchmarks"))]
    fn can_commit(netuid: u16, address: &AccountId) -> bool {
        SubtensorModule::is_hotkey_registered_on_network(netuid, address)
    }

    #[cfg(feature = "runtime-benchmarks")]
    fn can_commit(_: u16, _: &AccountId) -> bool {
        true
    }
}

impl pallet_commitments::Config for Runtime {
    type RuntimeEvent = RuntimeEvent;
    type Currency = Balances;
    type WeightInfo = pallet_commitments::weights::SubstrateWeight<Runtime>;

    type CanCommit = AllowCommitments;

    type MaxFields = MaxCommitFields;
    type InitialDeposit = CommitmentInitialDeposit;
    type FieldDeposit = CommitmentFieldDeposit;
    type RateLimit = CommitmentRateLimit;
}

// Configure the pallet subtensor.
parameter_types! {
    pub const SubtensorInitialRho: u16 = 10;
    pub const SubtensorInitialKappa: u16 = 32_767; // 0.5 = 65535/2
    pub const SubtensorInitialMaxAllowedUids: u16 = 4096;
    pub const SubtensorInitialIssuance: u64 = 0;
    pub const SubtensorInitialMinAllowedWeights: u16 = 1024;
    pub const SubtensorInitialEmissionValue: u16 = 0;
    pub const SubtensorInitialMaxWeightsLimit: u16 = 1000; // 1000/2^16 = 0.015
    pub const SubtensorInitialValidatorPruneLen: u64 = 1;
    pub const SubtensorInitialScalingLawPower: u16 = 50; // 0.5
    pub const SubtensorInitialMaxAllowedValidators: u16 = 128;
    pub const SubtensorInitialTempo: u16 = 99;
    pub const SubtensorInitialDifficulty: u64 = 10_000_000;
    pub const SubtensorInitialAdjustmentInterval: u16 = 100;
    pub const SubtensorInitialAdjustmentAlpha: u64 = 0; // no weight to previous value.
    pub const SubtensorInitialTargetRegistrationsPerInterval: u16 = 2;
    pub const SubtensorInitialImmunityPeriod: u16 = 4096;
    pub const SubtensorInitialActivityCutoff: u16 = 5000;
    pub const SubtensorInitialMaxRegistrationsPerBlock: u16 = 1;
    pub const SubtensorInitialPruningScore : u16 = u16::MAX;
    pub const SubtensorInitialBondsMovingAverage: u64 = 900_000;
    pub const SubtensorInitialDefaultTake: u16 = 11_796; // 18% honest number.
    pub const SubtensorInitialMinTake: u16 = 5_898; // 9%
    pub const SubtensorInitialWeightsVersionKey: u64 = 0;
    pub const SubtensorInitialMinDifficulty: u64 = 10_000_000;
    pub const SubtensorInitialMaxDifficulty: u64 = u64::MAX / 4;
    pub const SubtensorInitialServingRateLimit: u64 = 50;
    pub const SubtensorInitialBurn: u64 = 1_000_000_000; // 1 tao
    pub const SubtensorInitialMinBurn: u64 = 1_000_000_000; // 1 tao
    pub const SubtensorInitialMaxBurn: u64 = 100_000_000_000; // 100 tao
    pub const SubtensorInitialTxRateLimit: u64 = 1000;
    pub const SubtensorInitialTxDelegateTakeRateLimit: u64 = 216000; // 30 days at 12 seconds per block
    pub const SubtensorInitialRAORecycledForRegistration: u64 = 0; // 0 rao
    pub const SubtensorInitialSenateRequiredStakePercentage: u64 = 1; // 1 percent of total stake
    pub const SubtensorInitialNetworkImmunity: u64 = 7 * 7200;
    pub const SubtensorInitialMinAllowedUids: u16 = 128;
    pub const SubtensorInitialMinLockCost: u64 = 1_000_000_000_000; // 1000 TAO
    pub const SubtensorInitialSubnetOwnerCut: u16 = 11_796; // 18 percent
    pub const SubtensorInitialSubnetLimit: u16 = 12;
    pub const SubtensorInitialNetworkLockReductionInterval: u64 = 14 * 7200;
    pub const SubtensorInitialNetworkRateLimit: u64 = 7200;
    pub const SubtensorInitialTargetStakesPerInterval: u16 = 1;
    pub const SubtensorInitialHotkeySwapCost: u64 = 1_000_000_000;
    pub const InitialAlphaHigh: u16 = 58982; // Represents 0.9 as per the production default
    pub const InitialAlphaLow: u16 = 45875; // Represents 0.7 as per the production default
    pub const InitialLiquidAlphaOn: bool = false; // Default value for LiquidAlphaOn
    pub const SubtensorInitialBaseDifficulty: u64 = 10_000_000; // Base difficulty
}

impl pallet_subtensor::Config for Runtime {
    type RuntimeEvent = RuntimeEvent;
    type SudoRuntimeCall = RuntimeCall;
    type Currency = Balances;
    type CouncilOrigin = EnsureMajoritySenate;
    type SenateMembers = ManageSenateMembers;
    type TriumvirateInterface = TriumvirateVotes;

    type InitialRho = SubtensorInitialRho;
    type InitialKappa = SubtensorInitialKappa;
    type InitialMaxAllowedUids = SubtensorInitialMaxAllowedUids;
    type InitialBondsMovingAverage = SubtensorInitialBondsMovingAverage;
    type InitialIssuance = SubtensorInitialIssuance;
    type InitialMinAllowedWeights = SubtensorInitialMinAllowedWeights;
    type InitialEmissionValue = SubtensorInitialEmissionValue;
    type InitialMaxWeightsLimit = SubtensorInitialMaxWeightsLimit;
    type InitialValidatorPruneLen = SubtensorInitialValidatorPruneLen;
    type InitialScalingLawPower = SubtensorInitialScalingLawPower;
    type InitialTempo = SubtensorInitialTempo;
    type InitialDifficulty = SubtensorInitialDifficulty;
    type InitialAdjustmentInterval = SubtensorInitialAdjustmentInterval;
    type InitialAdjustmentAlpha = SubtensorInitialAdjustmentAlpha;
    type InitialTargetRegistrationsPerInterval = SubtensorInitialTargetRegistrationsPerInterval;
    type InitialImmunityPeriod = SubtensorInitialImmunityPeriod;
    type InitialActivityCutoff = SubtensorInitialActivityCutoff;
    type InitialMaxRegistrationsPerBlock = SubtensorInitialMaxRegistrationsPerBlock;
    type InitialPruningScore = SubtensorInitialPruningScore;
    type InitialMaxAllowedValidators = SubtensorInitialMaxAllowedValidators;
    type InitialDefaultTake = SubtensorInitialDefaultTake;
    type InitialMinTake = SubtensorInitialMinTake;
    type InitialWeightsVersionKey = SubtensorInitialWeightsVersionKey;
    type InitialMaxDifficulty = SubtensorInitialMaxDifficulty;
    type InitialMinDifficulty = SubtensorInitialMinDifficulty;
    type InitialServingRateLimit = SubtensorInitialServingRateLimit;
    type InitialBurn = SubtensorInitialBurn;
    type InitialMaxBurn = SubtensorInitialMaxBurn;
    type InitialMinBurn = SubtensorInitialMinBurn;
    type InitialTxRateLimit = SubtensorInitialTxRateLimit;
    type InitialTxDelegateTakeRateLimit = SubtensorInitialTxDelegateTakeRateLimit;
    type InitialRAORecycledForRegistration = SubtensorInitialRAORecycledForRegistration;
    type InitialSenateRequiredStakePercentage = SubtensorInitialSenateRequiredStakePercentage;
    type InitialNetworkImmunityPeriod = SubtensorInitialNetworkImmunity;
    type InitialNetworkMinAllowedUids = SubtensorInitialMinAllowedUids;
    type InitialNetworkMinLockCost = SubtensorInitialMinLockCost;
    type InitialNetworkLockReductionInterval = SubtensorInitialNetworkLockReductionInterval;
    type InitialSubnetOwnerCut = SubtensorInitialSubnetOwnerCut;
    type InitialSubnetLimit = SubtensorInitialSubnetLimit;
    type InitialNetworkRateLimit = SubtensorInitialNetworkRateLimit;
    type InitialTargetStakesPerInterval = SubtensorInitialTargetStakesPerInterval;
    type HotkeySwapCost = SubtensorInitialHotkeySwapCost;
    type AlphaHigh = InitialAlphaHigh;
    type AlphaLow = InitialAlphaLow;
    type LiquidAlphaOn = InitialLiquidAlphaOn;
    type InitialBaseDifficulty = SubtensorInitialBaseDifficulty;
}

use sp_runtime::BoundedVec;

pub struct AuraPalletIntrf;
impl pallet_admin_utils::AuraInterface<AuraId, ConstU32<32>> for AuraPalletIntrf {
    fn change_authorities(new: BoundedVec<AuraId, ConstU32<32>>) {
        Aura::change_authorities(new);
    }
}

pub struct SubtensorInterface;

impl
    pallet_admin_utils::SubtensorInterface<
        AccountId,
        <pallet_balances::Pallet<Runtime> as frame_support::traits::Currency<AccountId>>::Balance,
        RuntimeOrigin,
    > for SubtensorInterface
{
    fn set_max_delegate_take(max_take: u16) {
        SubtensorModule::set_max_delegate_take(max_take);
    }

    fn set_min_delegate_take(max_take: u16) {
        SubtensorModule::set_min_delegate_take(max_take);
    }

    fn set_tx_rate_limit(rate_limit: u64) {
        SubtensorModule::set_tx_rate_limit(rate_limit);
    }

    fn set_tx_delegate_take_rate_limit(rate_limit: u64) {
        SubtensorModule::set_tx_delegate_take_rate_limit(rate_limit);
    }

    fn set_serving_rate_limit(netuid: u16, rate_limit: u64) {
        SubtensorModule::set_serving_rate_limit(netuid, rate_limit);
    }

    fn set_max_burn(netuid: u16, max_burn: u64) {
        SubtensorModule::set_max_burn(netuid, max_burn);
    }

    fn set_min_burn(netuid: u16, min_burn: u64) {
        SubtensorModule::set_min_burn(netuid, min_burn);
    }

    fn set_burn(netuid: u16, burn: u64) {
        SubtensorModule::set_burn(netuid, burn);
    }

    fn set_max_difficulty(netuid: u16, max_diff: u64) {
        SubtensorModule::set_max_difficulty(netuid, max_diff);
    }

    fn set_min_difficulty(netuid: u16, min_diff: u64) {
        SubtensorModule::set_min_difficulty(netuid, min_diff);
    }

    fn set_difficulty(netuid: u16, diff: u64) {
        SubtensorModule::set_difficulty(netuid, diff);
    }

    fn set_weights_rate_limit(netuid: u16, rate_limit: u64) {
        SubtensorModule::set_weights_set_rate_limit(netuid, rate_limit);
    }

    fn set_weights_version_key(netuid: u16, version: u64) {
        SubtensorModule::set_weights_version_key(netuid, version);
    }

    fn set_bonds_moving_average(netuid: u16, moving_average: u64) {
        SubtensorModule::set_bonds_moving_average(netuid, moving_average);
    }

    fn set_max_allowed_validators(netuid: u16, max_validators: u16) {
        SubtensorModule::set_max_allowed_validators(netuid, max_validators);
    }

    fn get_root_netuid() -> u16 {
        SubtensorModule::get_root_netuid()
    }

    fn if_subnet_exist(netuid: u16) -> bool {
        SubtensorModule::if_subnet_exist(netuid)
    }

    fn create_account_if_non_existent(coldkey: &AccountId, hotkey: &AccountId) {
        SubtensorModule::create_account_if_non_existent(coldkey, hotkey)
    }

    fn coldkey_owns_hotkey(coldkey: &AccountId, hotkey: &AccountId) -> bool {
        SubtensorModule::coldkey_owns_hotkey(coldkey, hotkey)
    }

    fn increase_stake_on_coldkey_hotkey_account(
        coldkey: &AccountId,
        hotkey: &AccountId,
        increment: u64,
    ) {
        SubtensorModule::increase_stake_on_coldkey_hotkey_account(coldkey, hotkey, increment);
    }

    fn add_balance_to_coldkey_account(coldkey: &AccountId, amount: Balance) {
        SubtensorModule::add_balance_to_coldkey_account(coldkey, amount);
    }

    fn get_current_block_as_u64() -> u64 {
        SubtensorModule::get_current_block_as_u64()
    }

    fn get_subnetwork_n(netuid: u16) -> u16 {
        SubtensorModule::get_subnetwork_n(netuid)
    }

    fn get_max_allowed_uids(netuid: u16) -> u16 {
        SubtensorModule::get_max_allowed_uids(netuid)
    }

    fn append_neuron(netuid: u16, new_hotkey: &AccountId, block_number: u64) {
        SubtensorModule::append_neuron(netuid, new_hotkey, block_number)
    }

    fn get_neuron_to_prune(netuid: u16) -> u16 {
        SubtensorModule::get_neuron_to_prune(netuid)
    }

    fn replace_neuron(netuid: u16, uid_to_replace: u16, new_hotkey: &AccountId, block_number: u64) {
        SubtensorModule::replace_neuron(netuid, uid_to_replace, new_hotkey, block_number);
    }

    fn set_total_issuance(total_issuance: u64) {
        SubtensorModule::set_total_issuance(total_issuance);
    }

    fn set_network_immunity_period(net_immunity_period: u64) {
        SubtensorModule::set_network_immunity_period(net_immunity_period);
    }

    fn set_network_min_lock(net_min_lock: u64) {
        SubtensorModule::set_network_min_lock(net_min_lock);
    }

    fn set_subnet_limit(limit: u16) {
        SubtensorModule::set_max_subnets(limit);
    }

    fn set_lock_reduction_interval(interval: u64) {
        SubtensorModule::set_lock_reduction_interval(interval);
    }

    fn set_tempo(netuid: u16, tempo: u16) {
        SubtensorModule::set_tempo(netuid, tempo);
    }

    fn set_subnet_owner_cut(subnet_owner_cut: u16) {
        SubtensorModule::set_subnet_owner_cut(subnet_owner_cut);
    }

    fn set_network_rate_limit(limit: u64) {
        SubtensorModule::set_network_rate_limit(limit);
    }

    fn set_max_registrations_per_block(netuid: u16, max_registrations_per_block: u16) {
        SubtensorModule::set_max_registrations_per_block(netuid, max_registrations_per_block);
    }

    fn set_adjustment_alpha(netuid: u16, adjustment_alpha: u64) {
        SubtensorModule::set_adjustment_alpha(netuid, adjustment_alpha);
    }

    fn set_target_registrations_per_interval(netuid: u16, target_registrations_per_interval: u16) {
        SubtensorModule::set_target_registrations_per_interval(
            netuid,
            target_registrations_per_interval,
        );
    }

    fn set_network_pow_registration_allowed(netuid: u16, registration_allowed: bool) {
        SubtensorModule::set_network_pow_registration_allowed(netuid, registration_allowed);
    }

    fn set_network_registration_allowed(netuid: u16, registration_allowed: bool) {
        SubtensorModule::set_network_registration_allowed(netuid, registration_allowed);
    }

    fn set_activity_cutoff(netuid: u16, activity_cutoff: u16) {
        SubtensorModule::set_activity_cutoff(netuid, activity_cutoff);
    }

    fn ensure_subnet_owner_or_root(o: RuntimeOrigin, netuid: u16) -> Result<(), DispatchError> {
        SubtensorModule::ensure_subnet_owner_or_root(o, netuid)
    }

    fn set_rho(netuid: u16, rho: u16) {
        SubtensorModule::set_rho(netuid, rho);
    }

    fn set_kappa(netuid: u16, kappa: u16) {
        SubtensorModule::set_kappa(netuid, kappa);
    }

    fn set_max_allowed_uids(netuid: u16, max_allowed: u16) {
        SubtensorModule::set_max_allowed_uids(netuid, max_allowed);
    }

    fn set_min_allowed_weights(netuid: u16, min_allowed_weights: u16) {
        SubtensorModule::set_min_allowed_weights(netuid, min_allowed_weights);
    }

    fn set_immunity_period(netuid: u16, immunity_period: u16) {
        SubtensorModule::set_immunity_period(netuid, immunity_period);
    }

    fn set_max_weight_limit(netuid: u16, max_weight_limit: u16) {
        SubtensorModule::set_max_weight_limit(netuid, max_weight_limit);
    }

    fn set_scaling_law_power(netuid: u16, scaling_law_power: u16) {
        SubtensorModule::set_scaling_law_power(netuid, scaling_law_power);
    }

    fn set_validator_prune_len(netuid: u16, validator_prune_len: u64) {
        SubtensorModule::set_validator_prune_len(netuid, validator_prune_len);
    }

    fn set_adjustment_interval(netuid: u16, adjustment_interval: u16) {
        SubtensorModule::set_adjustment_interval(netuid, adjustment_interval);
    }

    fn set_weights_set_rate_limit(netuid: u16, weights_set_rate_limit: u64) {
        SubtensorModule::set_weights_set_rate_limit(netuid, weights_set_rate_limit);
    }

    fn set_rao_recycled(netuid: u16, rao_recycled: u64) {
        SubtensorModule::set_rao_recycled(netuid, rao_recycled);
    }

    fn is_hotkey_registered_on_network(netuid: u16, hotkey: &AccountId) -> bool {
        SubtensorModule::is_hotkey_registered_on_network(netuid, hotkey)
    }

    fn init_new_network(netuid: u16, tempo: u16) {
        SubtensorModule::init_new_network(netuid, tempo);
    }

    fn set_weights_min_stake(min_stake: u64) {
        SubtensorModule::set_weights_min_stake(min_stake);
    }

    fn clear_small_nominations() {
        SubtensorModule::clear_small_nominations();
    }

    fn set_nominator_min_required_stake(min_stake: u64) {
        SubtensorModule::set_nominator_min_required_stake(min_stake);
    }

    fn get_nominator_min_required_stake() -> u64 {
        SubtensorModule::get_nominator_min_required_stake()
    }

    fn set_target_stakes_per_interval(target_stakes_per_interval: u64) {
        SubtensorModule::set_target_stakes_per_interval(target_stakes_per_interval)
    }

    fn set_commit_reveal_weights_interval(netuid: u16, interval: u64) {
        SubtensorModule::set_commit_reveal_weights_interval(netuid, interval);
    }

    fn set_commit_reveal_weights_enabled(netuid: u16, enabled: bool) {
        SubtensorModule::set_commit_reveal_weights_enabled(netuid, enabled);
    }

    fn set_liquid_alpha_enabled(netuid: u16, enabled: bool) {
        SubtensorModule::set_liquid_alpha_enabled(netuid, enabled);
    }

    fn do_set_alpha_values(
        origin: RuntimeOrigin,
        netuid: u16,
        alpha_low: u16,
        alpha_high: u16,
    ) -> Result<(), DispatchError> {
        SubtensorModule::do_set_alpha_values(origin, netuid, alpha_low, alpha_high)
    }
}

impl pallet_admin_utils::Config for Runtime {
    type RuntimeEvent = RuntimeEvent;
    type AuthorityId = AuraId;
    type MaxAuthorities = ConstU32<32>;
    type Aura = AuraPalletIntrf;
    type Balance = Balance;
    type Subtensor = SubtensorInterface;
    type WeightInfo = pallet_admin_utils::weights::SubstrateWeight<Runtime>;
}

// Create the runtime by composing the FRAME pallets that were previously configured.
construct_runtime!(
    pub struct Runtime
    {
        System: frame_system,
        RandomnessCollectiveFlip: pallet_insecure_randomness_collective_flip,
        Timestamp: pallet_timestamp,
        Aura: pallet_aura,
        Grandpa: pallet_grandpa,
        Balances: pallet_balances,
        TransactionPayment: pallet_transaction_payment,
        SubtensorModule: pallet_subtensor,
        Triumvirate: pallet_collective::<Instance1>::{Pallet, Call, Storage, Origin<T>, Event<T>, Config<T>},
        TriumvirateMembers: pallet_membership::<Instance1>::{Pallet, Call, Storage, Event<T>, Config<T>},
        SenateMembers: pallet_membership::<Instance2>::{Pallet, Call, Storage, Event<T>, Config<T>},
        Utility: pallet_utility,
        Sudo: pallet_sudo,
        Multisig: pallet_multisig,
        Preimage: pallet_preimage,
        Scheduler: pallet_scheduler,
        Proxy: pallet_proxy,
        Registry: pallet_registry,
        Commitments: pallet_commitments,
        AdminUtils: pallet_admin_utils,
        SafeMode: pallet_safe_mode,
    }
);

// The address format for describing accounts.
pub type Address = sp_runtime::MultiAddress<AccountId, ()>;
// Block header type as expected by this runtime.
pub type Header = generic::Header<BlockNumber, BlakeTwo256>;
// Block type as expected by this runtime.
pub type Block = generic::Block<Header, UncheckedExtrinsic>;
// The SignedExtension to the basic transaction logic.
pub type SignedExtra = (
    frame_system::CheckNonZeroSender<Runtime>,
    frame_system::CheckSpecVersion<Runtime>,
    frame_system::CheckTxVersion<Runtime>,
    frame_system::CheckGenesis<Runtime>,
    frame_system::CheckEra<Runtime>,
    check_nonce::CheckNonce<Runtime>,
    frame_system::CheckWeight<Runtime>,
    pallet_transaction_payment::ChargeTransactionPayment<Runtime>,
    pallet_subtensor::SubtensorSignedExtension<Runtime>,
    pallet_commitments::CommitmentsSignedExtension<Runtime>,
);

type Migrations = pallet_grandpa::migrations::MigrateV4ToV5<Runtime>;

// Unchecked extrinsic type as expected by this runtime.
pub type UncheckedExtrinsic =
    generic::UncheckedExtrinsic<Address, RuntimeCall, Signature, SignedExtra>;
// The payload being signed in transactions.
pub type SignedPayload = generic::SignedPayload<RuntimeCall, SignedExtra>;
// Executive: handles dispatch to the various modules.
pub type Executive = frame_executive::Executive<
    Runtime,
    Block,
    frame_system::ChainContext<Runtime>,
    Runtime,
    AllPalletsWithSystem,
    Migrations,
>;

#[cfg(feature = "runtime-benchmarks")]
#[macro_use]
extern crate frame_benchmarking;

#[cfg(feature = "runtime-benchmarks")]
mod benches {
    define_benchmarks!(
        [frame_benchmarking, BaselineBench::<Runtime>]
        [frame_system, SystemBench::<Runtime>]
        [pallet_balances, Balances]
        [pallet_subtensor, SubtensorModule]
        [pallet_timestamp, Timestamp]
        [pallet_registry, Registry]
        [pallet_commitments, Commitments]
        [pallet_admin_utils, AdminUtils]
    );
}

impl_runtime_apis! {
    impl sp_api::Core<Block> for Runtime {
        fn version() -> RuntimeVersion {
            VERSION
        }

        fn execute_block(block: Block) {
            Executive::execute_block(block);
        }

        fn initialize_block(header: &<Block as BlockT>::Header) -> sp_runtime::ExtrinsicInclusionMode {
            Executive::initialize_block(header)
        }
    }

    impl sp_api::Metadata<Block> for Runtime {
        fn metadata() -> OpaqueMetadata {
            OpaqueMetadata::new(Runtime::metadata().into())
        }

        fn metadata_at_version(version: u32) -> Option<OpaqueMetadata> {
            Runtime::metadata_at_version(version)
        }

        fn metadata_versions() -> sp_std::vec::Vec<u32> {
            Runtime::metadata_versions()
        }
    }

    impl sp_block_builder::BlockBuilder<Block> for Runtime {
        fn apply_extrinsic(extrinsic: <Block as BlockT>::Extrinsic) -> ApplyExtrinsicResult {
            Executive::apply_extrinsic(extrinsic)
        }

        fn finalize_block() -> <Block as BlockT>::Header {
            Executive::finalize_block()
        }

        fn inherent_extrinsics(data: sp_inherents::InherentData) -> Vec<<Block as BlockT>::Extrinsic> {
            data.create_extrinsics()
        }

        fn check_inherents(
            block: Block,
            data: sp_inherents::InherentData,
        ) -> sp_inherents::CheckInherentsResult {
            data.check_extrinsics(&block)
        }
    }

    impl sp_genesis_builder::GenesisBuilder<Block> for Runtime {
        fn create_default_config() -> Vec<u8> {
            create_default_config::<RuntimeGenesisConfig>()
        }

        fn build_config(config: Vec<u8>) -> sp_genesis_builder::Result {
            build_config::<RuntimeGenesisConfig>(config)
        }
    }

    impl sp_transaction_pool::runtime_api::TaggedTransactionQueue<Block> for Runtime {
        fn validate_transaction(
            source: TransactionSource,
            tx: <Block as BlockT>::Extrinsic,
            block_hash: <Block as BlockT>::Hash,
        ) -> TransactionValidity {
            Executive::validate_transaction(source, tx, block_hash)
        }
    }

    impl sp_offchain::OffchainWorkerApi<Block> for Runtime {
        fn offchain_worker(header: &<Block as BlockT>::Header) {
            Executive::offchain_worker(header)
        }
    }

    impl sp_consensus_aura::AuraApi<Block, AuraId> for Runtime {
        fn slot_duration() -> sp_consensus_aura::SlotDuration {
            sp_consensus_aura::SlotDuration::from_millis(Aura::slot_duration())
        }

        fn authorities() -> Vec<AuraId> {
            pallet_aura::Authorities::<Runtime>::get().into_inner()
        }
    }

    impl sp_session::SessionKeys<Block> for Runtime {
        fn generate_session_keys(seed: Option<Vec<u8>>) -> Vec<u8> {
            opaque::SessionKeys::generate(seed)
        }

        fn decode_session_keys(
            encoded: Vec<u8>,
        ) -> Option<Vec<(Vec<u8>, KeyTypeId)>> {
            opaque::SessionKeys::decode_into_raw_public_keys(&encoded)
        }
    }

    impl fg_primitives::GrandpaApi<Block> for Runtime {
        fn grandpa_authorities() -> GrandpaAuthorityList {
            Grandpa::grandpa_authorities()
        }

        fn current_set_id() -> fg_primitives::SetId {
            Grandpa::current_set_id()
        }

        fn submit_report_equivocation_unsigned_extrinsic(
            _equivocation_proof: fg_primitives::EquivocationProof<
                <Block as BlockT>::Hash,
                NumberFor<Block>,
            >,
            _key_owner_proof: fg_primitives::OpaqueKeyOwnershipProof,
        ) -> Option<()> {
            None
        }

        fn generate_key_ownership_proof(
            _set_id: fg_primitives::SetId,
            _authority_id: GrandpaId,
        ) -> Option<fg_primitives::OpaqueKeyOwnershipProof> {
            // NOTE: this is the only implementation possible since we've
            // defined our key owner proof type as a bottom type (i.e. a type
            // with no values).
            None
        }
    }

    impl frame_system_rpc_runtime_api::AccountNonceApi<Block, AccountId, Index> for Runtime {
        fn account_nonce(account: AccountId) -> Index {
            System::account_nonce(account)
        }
    }

    impl pallet_transaction_payment_rpc_runtime_api::TransactionPaymentApi<Block, Balance> for Runtime {
        fn query_info(
            uxt: <Block as BlockT>::Extrinsic,
            len: u32,
        ) -> pallet_transaction_payment_rpc_runtime_api::RuntimeDispatchInfo<Balance> {
            TransactionPayment::query_info(uxt, len)
        }
        fn query_fee_details(
            uxt: <Block as BlockT>::Extrinsic,
            len: u32,
        ) -> pallet_transaction_payment::FeeDetails<Balance> {
            TransactionPayment::query_fee_details(uxt, len)
        }
        fn query_weight_to_fee(weight: Weight) -> Balance {
            TransactionPayment::weight_to_fee(weight)
        }
        fn query_length_to_fee(length: u32) -> Balance {
            TransactionPayment::length_to_fee(length)
        }
    }

    impl pallet_transaction_payment_rpc_runtime_api::TransactionPaymentCallApi<Block, Balance, RuntimeCall>
        for Runtime
    {
        fn query_call_info(
            call: RuntimeCall,
            len: u32,
        ) -> pallet_transaction_payment::RuntimeDispatchInfo<Balance> {
            TransactionPayment::query_call_info(call, len)
        }
        fn query_call_fee_details(
            call: RuntimeCall,
            len: u32,
        ) -> pallet_transaction_payment::FeeDetails<Balance> {
            TransactionPayment::query_call_fee_details(call, len)
        }
        fn query_weight_to_fee(weight: Weight) -> Balance {
            TransactionPayment::weight_to_fee(weight)
        }
        fn query_length_to_fee(length: u32) -> Balance {
            TransactionPayment::length_to_fee(length)
        }
    }

    #[cfg(feature = "runtime-benchmarks")]
    impl frame_benchmarking::Benchmark<Block> for Runtime {
        fn benchmark_metadata(extra: bool) -> (
            Vec<frame_benchmarking::BenchmarkList>,
            Vec<frame_support::traits::StorageInfo>,
        ) {
            use frame_benchmarking::{baseline, Benchmarking, BenchmarkList};
            use frame_support::traits::StorageInfoTrait;
            use frame_system_benchmarking::Pallet as SystemBench;
            use baseline::Pallet as BaselineBench;

            let mut list = Vec::<BenchmarkList>::new();
            list_benchmarks!(list, extra);

            let storage_info = AllPalletsWithSystem::storage_info();

            (list, storage_info)
        }

        fn dispatch_benchmark(
            config: frame_benchmarking::BenchmarkConfig
        ) -> Result<Vec<frame_benchmarking::BenchmarkBatch>, sp_runtime::RuntimeString> {
            use frame_benchmarking::{baseline, Benchmarking, BenchmarkBatch};
            use sp_storage::TrackedStorageKey;

            use frame_system_benchmarking::Pallet as SystemBench;
            use baseline::Pallet as BaselineBench;

            #[allow(non_local_definitions)]
            impl frame_system_benchmarking::Config for Runtime {}

            #[allow(non_local_definitions)]
            impl baseline::Config for Runtime {}

            use frame_support::traits::WhitelistedStorageKeys;
            let whitelist: Vec<TrackedStorageKey> = AllPalletsWithSystem::whitelisted_storage_keys();

            let mut batches = Vec::<BenchmarkBatch>::new();
            let params = (&config, &whitelist);
            add_benchmarks!(params, batches);

            Ok(batches)
        }
    }

    #[cfg(feature = "try-runtime")]
    impl frame_try_runtime::TryRuntime<Block> for Runtime {
        #[allow(clippy::unwrap_used)]
        fn on_runtime_upgrade(checks: frame_try_runtime::UpgradeCheckSelect) -> (Weight, Weight) {
            // NOTE: intentional unwrap: we don't want to propagate the error backwards, and want to
            // have a backtrace here. If any of the pre/post migration checks fail, we shall stop
            // right here and right now.
            let weight = Executive::try_runtime_upgrade(checks).unwrap();
            (weight, BlockWeights::get().max_block)
        }

        fn execute_block(
            block: Block,
            state_root_check: bool,
            signature_check: bool,
            select: frame_try_runtime::TryStateSelect
        ) -> Weight {
            // NOTE: intentional unwrap: we don't want to propagate the error backwards, and want to
            // have a backtrace here.
            Executive::try_execute_block(block, state_root_check, signature_check, select).expect("execute-block failed")
        }
    }

    impl subtensor_custom_rpc_runtime_api::DelegateInfoRuntimeApi<Block> for Runtime {
        fn get_delegates() -> Vec<u8> {
            let result = SubtensorModule::get_delegates();
            result.encode()
        }

        fn get_delegate(delegate_account_vec: Vec<u8>) -> Vec<u8> {
            let _result = SubtensorModule::get_delegate(delegate_account_vec);
            if _result.is_some() {
                let result = _result.expect("Could not get DelegateInfo");
                result.encode()
            } else {
                vec![]
            }
        }

        fn get_delegated(delegatee_account_vec: Vec<u8>) -> Vec<u8> {
            let result = SubtensorModule::get_delegated(delegatee_account_vec);
            result.encode()
        }
    }

    impl subtensor_custom_rpc_runtime_api::NeuronInfoRuntimeApi<Block> for Runtime {
        fn get_neurons_lite(netuid: u16) -> Vec<u8> {
            let result = SubtensorModule::get_neurons_lite(netuid);
            result.encode()
        }

        fn get_neuron_lite(netuid: u16, uid: u16) -> Vec<u8> {
            let _result = SubtensorModule::get_neuron_lite(netuid, uid);
            if _result.is_some() {
                let result = _result.expect("Could not get NeuronInfoLite");
                result.encode()
            } else {
                vec![]
            }
        }

        fn get_neurons(netuid: u16) -> Vec<u8> {
            let result = SubtensorModule::get_neurons(netuid);
            result.encode()
        }

        fn get_neuron(netuid: u16, uid: u16) -> Vec<u8> {
            let _result = SubtensorModule::get_neuron(netuid, uid);
            if _result.is_some() {
                let result = _result.expect("Could not get NeuronInfo");
                result.encode()
            } else {
                vec![]
            }
        }
    }

    impl subtensor_custom_rpc_runtime_api::SubnetInfoRuntimeApi<Block> for Runtime {
        fn get_subnet_info(netuid: u16) -> Vec<u8> {
            let _result = SubtensorModule::get_subnet_info(netuid);
            if _result.is_some() {
                let result = _result.expect("Could not get SubnetInfo");
                result.encode()
            } else {
                vec![]
            }
        }

        fn get_subnets_info() -> Vec<u8> {
            let result = SubtensorModule::get_subnets_info();
            result.encode()
        }

        fn get_subnet_hyperparams(netuid: u16) -> Vec<u8> {
            let _result = SubtensorModule::get_subnet_hyperparams(netuid);
            if _result.is_some() {
                let result = _result.expect("Could not get SubnetHyperparams");
                result.encode()
            } else {
                vec![]
            }
        }
    }

    impl subtensor_custom_rpc_runtime_api::StakeInfoRuntimeApi<Block> for Runtime {
        fn get_stake_info_for_coldkey( coldkey_account_vec: Vec<u8> ) -> Vec<u8> {
            let result = SubtensorModule::get_stake_info_for_coldkey( coldkey_account_vec );
            result.encode()
        }

        fn get_stake_info_for_coldkeys( coldkey_account_vecs: Vec<Vec<u8>> ) -> Vec<u8> {
            let result = SubtensorModule::get_stake_info_for_coldkeys( coldkey_account_vecs );
            result.encode()
        }
    }

    impl subtensor_custom_rpc_runtime_api::SubnetRegistrationRuntimeApi<Block> for Runtime {
        fn get_network_registration_cost() -> u64 {
            SubtensorModule::get_network_lock_cost()
        }
    }
}

// #[cfg(test)]
// mod tests {

#[test]
fn check_whitelist() {
    use crate::*;
    use frame_support::traits::WhitelistedStorageKeys;
    use sp_core::hexdisplay::HexDisplay;
    use std::collections::HashSet;
    let whitelist: HashSet<String> = AllPalletsWithSystem::whitelisted_storage_keys()
        .iter()
        .map(|e| HexDisplay::from(&e.key).to_string())
        .collect();

    // Block Number
    assert!(whitelist.contains("26aa394eea5630e07c48ae0c9558cef702a5c1b19ab7a04f536c519aca4983ac"));
    // Total Issuance
    assert!(whitelist.contains("c2261276cc9d1f8598ea4b6a74b15c2f57c875e4cff74148e4628f264b974c80"));
    // Execution Phase
    assert!(whitelist.contains("26aa394eea5630e07c48ae0c9558cef7ff553b5a9862a516939d82b3d3d8661a"));
    // Event Count
    assert!(whitelist.contains("26aa394eea5630e07c48ae0c9558cef70a98fdbe9ce6c55837576c60c7af3850"));
    // System Events
    assert!(whitelist.contains("26aa394eea5630e07c48ae0c9558cef780d41e5e16056765bc8461851072c9d7"));
}
// }<|MERGE_RESOLUTION|>--- conflicted
+++ resolved
@@ -139,11 +139,7 @@
     //   `spec_version`, and `authoring_version` are the same between Wasm and native.
     // This value is set to 100 to notify Polkadot-JS App (https://polkadot.js.org/apps) to use
     //   the compatible custom types.
-<<<<<<< HEAD
-    spec_version: 186,
-=======
     spec_version: 194,
->>>>>>> bcb696b6
     impl_version: 1,
     apis: RUNTIME_API_VERSIONS,
     transaction_version: 1,
@@ -296,14 +292,9 @@
     pub const DisallowPermissionlessEnterDuration: BlockNumber = 0;
     pub const DisallowPermissionlessExtendDuration: BlockNumber = 0;
 
-<<<<<<< HEAD
-    pub const RootEnterDuration: BlockNumber = 5 * 60 * 3; // 3 hours
-    pub const RootExtendDuration: BlockNumber = 5 * 60 * 3; // 3 hours
-=======
     pub const RootEnterDuration: BlockNumber = 5 * 60 * 24; // 24 hours
 
     pub const RootExtendDuration: BlockNumber = 5 * 60 * 12; // 12 hours
->>>>>>> bcb696b6
 
     pub const DisallowPermissionlessEntering: Option<Balance> = None;
     pub const DisallowPermissionlessExtending: Option<Balance> = None;
@@ -316,11 +307,6 @@
         matches!(
             call,
             RuntimeCall::Sudo(_)
-<<<<<<< HEAD
-                | RuntimeCall::System(_)
-                | RuntimeCall::SafeMode(_)
-                | RuntimeCall::Timestamp(_)
-=======
                 | RuntimeCall::Multisig(_)
                 | RuntimeCall::System(_)
                 | RuntimeCall::SafeMode(_)
@@ -332,7 +318,6 @@
                         | pallet_subtensor::Call::serve_axon { .. }
                 )
                 | RuntimeCall::Commitments(pallet_commitments::Call::set_commitment { .. })
->>>>>>> bcb696b6
         )
     }
 }
